﻿using System;
using System.IO;
using System.Linq;
using Mono.Cecil;
using NBitcoin;
using Stratis.SmartContracts;
using Stratis.SmartContracts.Core;
using Stratis.SmartContracts.Core.Backend;
using Stratis.SmartContracts.Core.State;
using Stratis.SmartContracts.Core.Util;
using Xunit;

namespace Stratis.Bitcoin.Features.SmartContracts.Tests
{
    public class GasInjectorTests
    {
        private const string TestSource = @"using System;
                                            using Stratis.SmartContracts;   

                                            public class Test : SmartContract
                                            {
                                                public Test(ISmartContractState state) : base(state) {}

                                                public void TestMethod(int number)
                                                {
                                                    int test = 11 + number;
                                                    var things = new string[]{""Something"", ""SomethingElse""};
                                                    test += things.Length;
                                                }
                                            }";

        private const string ContractName = "Test";
        private const string MethodName = "TestMethod";
        private static readonly Address TestAddress =  (Address) "mipcBbFg9gMiCh81Kj8tqqdgoZub1ZJRfn";

        private readonly ISmartContractGasInjector spendGasInjector = new SmartContractGasInjector();

        private readonly ContractStateRepositoryRoot repository = new ContractStateRepositoryRoot(new NoDeleteSource<byte[], byte[]>(new MemoryDictionarySource()));

        private readonly Network network = Network.SmartContractsRegTest;

        // TODO: Right now the gas injector is only taking into account the instructions
        // in the user-defined methods. Calls to System methods aren't increasing the instructions.
        // Need to work this out somehow. Averages?

        // ALSO, write tests to check the different branches of code

        [Fact]
        public void TestGasInjector()
        {
            byte[] originalAssemblyBytes = GetFileDllHelper.GetAssemblyBytesFromSource(TestSource);

            var resolver = new DefaultAssemblyResolver();
            resolver.AddSearchDirectory(AppContext.BaseDirectory);
            ModuleDefinition moduleDefinition = ModuleDefinition.ReadModule(new MemoryStream(originalAssemblyBytes), new ReaderParameters { AssemblyResolver = resolver });
            TypeDefinition contractType = moduleDefinition.GetType(ContractName);
            TypeDefinition baseType = contractType.BaseType.Resolve();
            MethodDefinition testMethod = contractType.Methods.FirstOrDefault(x => x.Name == MethodName);
            MethodDefinition constructorMethod = contractType.Methods.FirstOrDefault(x => x.Name.Contains("ctor"));
            int aimGasAmount = testMethod.Body.Instructions.Count; // + constructorMethod.Body.Instructions.Count; // Have to figure out ctor gas metering

            this.spendGasInjector.AddGasCalculationToContract(contractType, baseType);

            using (var mem = new MemoryStream())
            {
                moduleDefinition.Write(mem);
                byte[] injectedAssemblyBytes = mem.ToArray();

                var gasLimit = (Gas)500000;
                var gasMeter = new GasMeter(gasLimit);
                var persistenceStrategy = new MeteredPersistenceStrategy(this.repository, gasMeter);
                var persistentState = new PersistentState(this.repository, persistenceStrategy, TestAddress.ToUint160(this.network), this.network);
                var vm = new ReflectionVirtualMachine(persistentState);

<<<<<<< HEAD
                var executionContext = new SmartContractExecutionContext(new Block(0, Address.Zero), new Message(Address.Zero, Address.Zero, 0, (Gas) 500000), 1, new object[] { 1 });
=======
                var executionContext = new SmartContractExecutionContext(new Stratis.SmartContracts.Block(0, TestAddress, 0), new Message(TestAddress, TestAddress, 0, (Gas) 500000), 1, new object[] { 1 });
>>>>>>> 48cf0a80

                var internalTransactionExecutor = new InternalTransactionExecutor(this.repository, this.network);
                Func<ulong> getBalance = () => repository.GetCurrentBalance(TestAddress.ToUint160(this.network));

                ISmartContractExecutionResult result = vm.ExecuteMethod(
                    injectedAssemblyBytes, 
                    ContractName, 
                    MethodName, 
                    executionContext,
                    gasMeter,
                    internalTransactionExecutor,
                    getBalance);
                Assert.Equal(aimGasAmount, Convert.ToInt32(result.GasUnitsUsed));
            }
        }
    }
}<|MERGE_RESOLUTION|>--- conflicted
+++ resolved
@@ -72,11 +72,7 @@
                 var persistentState = new PersistentState(this.repository, persistenceStrategy, TestAddress.ToUint160(this.network), this.network);
                 var vm = new ReflectionVirtualMachine(persistentState);
 
-<<<<<<< HEAD
-                var executionContext = new SmartContractExecutionContext(new Block(0, Address.Zero), new Message(Address.Zero, Address.Zero, 0, (Gas) 500000), 1, new object[] { 1 });
-=======
-                var executionContext = new SmartContractExecutionContext(new Stratis.SmartContracts.Block(0, TestAddress, 0), new Message(TestAddress, TestAddress, 0, (Gas) 500000), 1, new object[] { 1 });
->>>>>>> 48cf0a80
+                var executionContext = new SmartContractExecutionContext(new Stratis.SmartContracts.Block(0, TestAddress), new Message(TestAddress, TestAddress, 0, (Gas) 500000), 1, new object[] { 1 });
 
                 var internalTransactionExecutor = new InternalTransactionExecutor(this.repository, this.network);
                 Func<ulong> getBalance = () => repository.GetCurrentBalance(TestAddress.ToUint160(this.network));
