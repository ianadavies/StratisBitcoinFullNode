--- conflicted
+++ resolved
@@ -54,14 +54,9 @@
 
             this.stateRepository.SetCode(new uint160(1), contractExecutionCode);
 
-<<<<<<< HEAD
-            var executor = new SmartContractTransactionExecutor(this.stateRepository, this.decompiler, new SmartContractValidator(new ISmartContractValidator[] { }), this.gasInjector, deserializedCall, this.keyEncodingStrategy, 0, deserializedCall.To, this.network);
 
-            ISmartContractExecutionResult result = executor.Execute();
-=======
-            var executor = SmartContractExecutor.InitializeForBlockAssembler(deserializedCall, this.decompiler, this.gasInjector, new Money(10000), this.network, this.stateRepository, new SmartContractValidator(new ISmartContractValidator[] { }));
+            var executor = SmartContractExecutor.InitializeForBlockAssembler(deserializedCall, this.decompiler, this.gasInjector, new Money(10000), this.network, this.stateRepository, new SmartContractValidator(new ISmartContractValidator[] { }), this.keyEncodingStrategy);
             ISmartContractExecutionResult result = executor.Execute(0, deserializedCall.ContractAddress);
->>>>>>> 7b4b74b8
 
             Assert.True(result.Revert);
             Assert.Single(result.InternalTransactions);
@@ -100,7 +95,7 @@
             this.stateRepository.SetCode(new uint160(1), contractExecutionCode);
             var validator = new SmartContractValidator(new ISmartContractValidator[] { new SmartContractDeterminismValidator() });
 
-            var executor = SmartContractExecutor.InitializeForBlockAssembler(deserializedCreate, this.decompiler, this.gasInjector, new Money(10000), this.network, this.stateRepository, validator);
+            var executor = SmartContractExecutor.InitializeForBlockAssembler(deserializedCreate, this.decompiler, this.gasInjector, new Money(10000), this.network, this.stateRepository, validator, this.keyEncodingStrategy);
             ISmartContractExecutionResult result = executor.Execute(0, deserializedCreate.GetNewContractAddress());
 
             Assert.True(result.Revert);
@@ -116,7 +111,7 @@
             var toAddress = new uint160(1);
             var carrier = SmartContractCarrier.CallContract(1, toAddress, "TestMethod", 1, (Gas)100);
 
-            var executor = new CallSmartContract(carrier, this.decompiler, this.gasInjector, this.network, state, new SmartContractValidator(new ISmartContractValidator[] { }));
+            var executor = new CallSmartContract(carrier, this.decompiler, this.gasInjector, this.network, state, new SmartContractValidator(new ISmartContractValidator[] { }), this.keyEncodingStrategy);
             ISmartContractExecutionResult result = executor.Execute(0, toAddress);
             Assert.IsType<SmartContractDoesNotExistException>(result.Exception);
         }
