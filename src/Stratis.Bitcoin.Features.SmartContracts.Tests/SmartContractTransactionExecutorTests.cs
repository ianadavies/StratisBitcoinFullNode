﻿using NBitcoin;
using Stratis.SmartContracts;
using Stratis.SmartContracts.Core;
using Stratis.SmartContracts.Core.Backend;
using Stratis.SmartContracts.Core.ContractValidation;
using Stratis.SmartContracts.Core.State;
using Stratis.SmartContracts.Core.Util;
using Xunit;

namespace Stratis.Bitcoin.Features.SmartContracts.Tests
{
    public sealed class SmartContractTransactionExecutorTests
    {
        private readonly SmartContractDecompiler decompiler;
        private readonly ISmartContractGasInjector gasInjector;
        private readonly ContractStateRepositoryRoot stateRepository;
        private readonly Network network;

        public SmartContractTransactionExecutorTests()
        {
            this.decompiler = new SmartContractDecompiler();
            this.gasInjector = new SmartContractGasInjector();
            this.stateRepository = new ContractStateRepositoryRoot(new NoDeleteSource<byte[], byte[]>(new MemoryDictionarySource())); ;
            this.network = Network.SmartContractsRegTest;
        }

        [Fact]
        public void ExecuteCallContract_Fails_ReturnFundsToSender()
        {
            //Get the contract execution code------------------------
            byte[] contractExecutionCode = GetFileDllHelper.GetAssemblyBytesFromFile("SmartContracts/ThrowSystemExceptionContract.cs");
            //-------------------------------------------------------

            var toAddress = new uint160(1);

            //Call smart contract and add to transaction-------------
            var carrier = SmartContractCarrier.CallContract(1, toAddress, "ThrowException", 1, (Gas)500000);
            var transactionCall = new Transaction();
            //transactionCall.AddInput(new TxIn());
            TxOut callTxOut = transactionCall.AddOutput(0, new Script(carrier.Serialize()));
            callTxOut.Value = 100;
            //-------------------------------------------------------

            var senderAddress = new uint160(2);

            //Deserialize the contract from the transaction----------
            //and get the module definition
            var deserializedCall = SmartContractCarrier.Deserialize(transactionCall, callTxOut);
            deserializedCall.Sender = senderAddress;

            SmartContractDecompilation decompilation = this.decompiler.GetModuleDefinition(contractExecutionCode);
            //-------------------------------------------------------

            this.stateRepository.SetCode(new uint160(1), contractExecutionCode);

<<<<<<< HEAD
            var executor = new SmartContractTransactionExecutor(this.stateRepository, this.decompiler, new SmartContractValidator(new ISmartContractValidator[] { }), this.gasInjector, deserializedCall, 0, deserializedCall.To);
=======
            var executor = new SmartContractTransactionExecutor(this.stateRepository, this.decompiler, new SmartContractValidator(new ISmartContractValidator[] { }), this.gasInjector, deserializedCall, 0, 0, deserializedCall.To, this.network);
>>>>>>> 48cf0a80
            ISmartContractExecutionResult result = executor.Execute();

            Assert.True(result.Revert);
            Assert.Single(result.InternalTransactions);
            Assert.Single(result.InternalTransactions[0].Inputs);
            Assert.Single(result.InternalTransactions[0].Outputs);

            var actualSender = new uint160(result.InternalTransactions[0].Outputs[0].ScriptPubKey.GetDestination().ToBytes());
            Assert.Equal(senderAddress, actualSender);
            Assert.Equal(100, result.InternalTransactions[0].Outputs[0].Value);
        }
    }
}<|MERGE_RESOLUTION|>--- conflicted
+++ resolved
@@ -53,11 +53,8 @@
 
             this.stateRepository.SetCode(new uint160(1), contractExecutionCode);
 
-<<<<<<< HEAD
-            var executor = new SmartContractTransactionExecutor(this.stateRepository, this.decompiler, new SmartContractValidator(new ISmartContractValidator[] { }), this.gasInjector, deserializedCall, 0, deserializedCall.To);
-=======
-            var executor = new SmartContractTransactionExecutor(this.stateRepository, this.decompiler, new SmartContractValidator(new ISmartContractValidator[] { }), this.gasInjector, deserializedCall, 0, 0, deserializedCall.To, this.network);
->>>>>>> 48cf0a80
+            var executor = new SmartContractTransactionExecutor(this.stateRepository, this.decompiler, new SmartContractValidator(new ISmartContractValidator[] { }), this.gasInjector, deserializedCall, 0, deserializedCall.To, this.network);
+
             ISmartContractExecutionResult result = executor.Execute();
 
             Assert.True(result.Revert);
