﻿using System;
using NBitcoin;
using Stratis.SmartContracts;
using Stratis.SmartContracts.Core;
using Stratis.SmartContracts.Core.Backend;
using Stratis.SmartContracts.Core.Compilation;
using Stratis.SmartContracts.Core.State;
using Xunit;
using Block = Stratis.SmartContracts.Core.Block;

namespace Stratis.Bitcoin.Features.SmartContracts.Tests
{
    /// <summary>
    /// These tests can be added to/removed from in future should we implement other exceptions
    /// which can possible affect how the caller gets refunded.
    /// </summary>
    public sealed class SmartContractExceptionTests
    {
        private readonly ContractStateRepositoryRoot repository;
        private readonly Network network;
<<<<<<< HEAD
        private static readonly Address TestAddress = (Address)"mipcBbFg9gMiCh81Kj8tqqdgoZub1ZJRfn";
        private readonly IKeyEncodingStrategy keyEncodingStrategy;
=======
        private static readonly Address TestAddress = (Address) "mipcBbFg9gMiCh81Kj8tqqdgoZub1ZJRfn";
>>>>>>> 31ab42b3

        public SmartContractExceptionTests()
        {
            this.repository =
                new ContractStateRepositoryRoot(new NoDeleteSource<byte[], byte[]>(new MemoryDictionarySource()));
            this.network = Network.SmartContractsRegTest;
            this.keyEncodingStrategy = BasicKeyEncodingStrategy.Default;
        }

        [Fact]
        public void VM_Throws_Exception_CanCatch()
        {
            SmartContractCompilationResult compilationResult = SmartContractCompiler.CompileFile("SmartContracts/ThrowExceptionContract.cs");
            Assert.True(compilationResult.Success);

<<<<<<< HEAD
            var gasLimit = (Gas)100;
            var gasMeter = new GasMeter(gasLimit);
            var persistenceStrategy = new MeteredPersistenceStrategy(this.repository, gasMeter, this.keyEncodingStrategy);
            var persistentState = new PersistentState(this.repository, persistenceStrategy, TestAddress.ToUint160(this.network), this.network);
            var vm = new ReflectionVirtualMachine(persistentState);

            var context = new SmartContractExecutionContext(
                new Block(0, TestAddress),
                new Message(TestAddress, TestAddress, 0, gasLimit),
                1,
                new object[] { }
            );

            var internalTransactionExecutor = new InternalTransactionExecutor(this.repository, this.network, this.keyEncodingStrategy);
            Func<ulong> getBalance = () => this.repository.GetCurrentBalance(TestAddress.ToUint160(this.network));

            ISmartContractExecutionResult result = vm.ExecuteMethod(
                contractCode,
                "ThrowOutOfGasExceptionContract",
                "ThrowException",
                context,
                gasMeter,
                internalTransactionExecutor,
                getBalance);

            Assert.Equal(typeof(OutOfGasException), result.Exception.GetType());
        }

        [Fact]
        public void VM_Throws_RefundGasException_CanCatch()
        {
            byte[] contractCode = GetFileDllHelper.GetAssemblyBytesFromFile("SmartContracts/ThrowRefundGasExceptionContract.cs");
=======
            byte[] contractCode = compilationResult.Compilation;
>>>>>>> 31ab42b3

            var gasLimit = (Gas) 100;
            var gasMeter = new GasMeter(gasLimit);
<<<<<<< HEAD
            var persistenceStrategy = new MeteredPersistenceStrategy(this.repository, gasMeter, this.keyEncodingStrategy);
            var persistentState = new PersistentState(this.repository, persistenceStrategy, TestAddress.ToUint160(this.network), this.network);
=======
            var persistenceStrategy = new MeteredPersistenceStrategy(this.repository, gasMeter);
            var persistentState = new PersistentState(this.repository, persistenceStrategy,
                TestAddress.ToUint160(this.network), this.network);
>>>>>>> 31ab42b3
            var vm = new ReflectionVirtualMachine(persistentState);

            var context = new SmartContractExecutionContext(
                new Block(0, TestAddress),
                new Message(TestAddress, TestAddress, 0, gasLimit),
                1,
                new object[] { }
            );

            var internalTransactionExecutor = new InternalTransactionExecutor(this.repository, this.network, this.keyEncodingStrategy);
            Func<ulong> getBalance = () => this.repository.GetCurrentBalance(TestAddress.ToUint160(this.network));

            ISmartContractExecutionResult result = vm.ExecuteMethod(
                contractCode,
<<<<<<< HEAD
                "ThrowRefundGasExceptionContract",
                "ThrowException",
                context,
                gasMeter,
                internalTransactionExecutor,
                getBalance);

            Assert.Equal<ulong>(10, result.GasConsumed);
            Assert.Equal(typeof(RefundGasException), result.Exception.GetType());
        }

        [Fact]
        public void VM_Throws_SystemException_CanCatch()
        {
            byte[] contractCode = GetFileDllHelper.GetAssemblyBytesFromFile("SmartContracts/ThrowSystemExceptionContract.cs");

            var gasLimit = (Gas)100;
            var gasMeter = new GasMeter(gasLimit);
            var persistenceStrategy = new MeteredPersistenceStrategy(this.repository, gasMeter, this.keyEncodingStrategy);
            var persistentState = new PersistentState(this.repository, persistenceStrategy, TestAddress.ToUint160(this.network), this.network);
            var vm = new ReflectionVirtualMachine(persistentState);

            var context = new SmartContractExecutionContext(
                new Block(0, TestAddress),
                new Message(TestAddress, TestAddress, 0, (Gas)100),
                1,
                new object[] { }
            );

            var internalTransactionExecutor = new InternalTransactionExecutor(this.repository, this.network, this.keyEncodingStrategy);
            Func<ulong> getBalance = () => this.repository.GetCurrentBalance(TestAddress.ToUint160(this.network));

            ISmartContractExecutionResult result = vm.ExecuteMethod(
                contractCode,
                "ThrowSystemExceptionContract",
=======
                "ThrowExceptionContract",
>>>>>>> 31ab42b3
                "ThrowException",
                context,
                gasMeter,
                internalTransactionExecutor,
                getBalance);

            Assert.Equal(typeof(Exception), result.Exception.GetType());
        }
    }
}<|MERGE_RESOLUTION|>--- conflicted
+++ resolved
@@ -18,12 +18,8 @@
     {
         private readonly ContractStateRepositoryRoot repository;
         private readonly Network network;
-<<<<<<< HEAD
-        private static readonly Address TestAddress = (Address)"mipcBbFg9gMiCh81Kj8tqqdgoZub1ZJRfn";
         private readonly IKeyEncodingStrategy keyEncodingStrategy;
-=======
         private static readonly Address TestAddress = (Address) "mipcBbFg9gMiCh81Kj8tqqdgoZub1ZJRfn";
->>>>>>> 31ab42b3
 
         public SmartContractExceptionTests()
         {
@@ -39,11 +35,13 @@
             SmartContractCompilationResult compilationResult = SmartContractCompiler.CompileFile("SmartContracts/ThrowExceptionContract.cs");
             Assert.True(compilationResult.Success);
 
-<<<<<<< HEAD
-            var gasLimit = (Gas)100;
+            byte[] contractCode = compilationResult.Compilation;
+
+            var gasLimit = (Gas) 100;
             var gasMeter = new GasMeter(gasLimit);
             var persistenceStrategy = new MeteredPersistenceStrategy(this.repository, gasMeter, this.keyEncodingStrategy);
-            var persistentState = new PersistentState(this.repository, persistenceStrategy, TestAddress.ToUint160(this.network), this.network);
+            var persistentState = new PersistentState(this.repository, persistenceStrategy,
+                TestAddress.ToUint160(this.network), this.network);
             var vm = new ReflectionVirtualMachine(persistentState);
 
             var context = new SmartContractExecutionContext(
@@ -58,87 +56,7 @@
 
             ISmartContractExecutionResult result = vm.ExecuteMethod(
                 contractCode,
-                "ThrowOutOfGasExceptionContract",
-                "ThrowException",
-                context,
-                gasMeter,
-                internalTransactionExecutor,
-                getBalance);
-
-            Assert.Equal(typeof(OutOfGasException), result.Exception.GetType());
-        }
-
-        [Fact]
-        public void VM_Throws_RefundGasException_CanCatch()
-        {
-            byte[] contractCode = GetFileDllHelper.GetAssemblyBytesFromFile("SmartContracts/ThrowRefundGasExceptionContract.cs");
-=======
-            byte[] contractCode = compilationResult.Compilation;
->>>>>>> 31ab42b3
-
-            var gasLimit = (Gas) 100;
-            var gasMeter = new GasMeter(gasLimit);
-<<<<<<< HEAD
-            var persistenceStrategy = new MeteredPersistenceStrategy(this.repository, gasMeter, this.keyEncodingStrategy);
-            var persistentState = new PersistentState(this.repository, persistenceStrategy, TestAddress.ToUint160(this.network), this.network);
-=======
-            var persistenceStrategy = new MeteredPersistenceStrategy(this.repository, gasMeter);
-            var persistentState = new PersistentState(this.repository, persistenceStrategy,
-                TestAddress.ToUint160(this.network), this.network);
->>>>>>> 31ab42b3
-            var vm = new ReflectionVirtualMachine(persistentState);
-
-            var context = new SmartContractExecutionContext(
-                new Block(0, TestAddress),
-                new Message(TestAddress, TestAddress, 0, gasLimit),
-                1,
-                new object[] { }
-            );
-
-            var internalTransactionExecutor = new InternalTransactionExecutor(this.repository, this.network, this.keyEncodingStrategy);
-            Func<ulong> getBalance = () => this.repository.GetCurrentBalance(TestAddress.ToUint160(this.network));
-
-            ISmartContractExecutionResult result = vm.ExecuteMethod(
-                contractCode,
-<<<<<<< HEAD
-                "ThrowRefundGasExceptionContract",
-                "ThrowException",
-                context,
-                gasMeter,
-                internalTransactionExecutor,
-                getBalance);
-
-            Assert.Equal<ulong>(10, result.GasConsumed);
-            Assert.Equal(typeof(RefundGasException), result.Exception.GetType());
-        }
-
-        [Fact]
-        public void VM_Throws_SystemException_CanCatch()
-        {
-            byte[] contractCode = GetFileDllHelper.GetAssemblyBytesFromFile("SmartContracts/ThrowSystemExceptionContract.cs");
-
-            var gasLimit = (Gas)100;
-            var gasMeter = new GasMeter(gasLimit);
-            var persistenceStrategy = new MeteredPersistenceStrategy(this.repository, gasMeter, this.keyEncodingStrategy);
-            var persistentState = new PersistentState(this.repository, persistenceStrategy, TestAddress.ToUint160(this.network), this.network);
-            var vm = new ReflectionVirtualMachine(persistentState);
-
-            var context = new SmartContractExecutionContext(
-                new Block(0, TestAddress),
-                new Message(TestAddress, TestAddress, 0, (Gas)100),
-                1,
-                new object[] { }
-            );
-
-            var internalTransactionExecutor = new InternalTransactionExecutor(this.repository, this.network, this.keyEncodingStrategy);
-            Func<ulong> getBalance = () => this.repository.GetCurrentBalance(TestAddress.ToUint160(this.network));
-
-            ISmartContractExecutionResult result = vm.ExecuteMethod(
-                contractCode,
-                "ThrowSystemExceptionContract",
-=======
                 "ThrowExceptionContract",
->>>>>>> 31ab42b3
                 "ThrowException",
                 context,
                 gasMeter,
