--- conflicted
+++ resolved
@@ -29,40 +29,6 @@
         }
 
         [Fact]
-<<<<<<< HEAD
-        public void VM_Throws_RefundGasException_RefundCorrectAmount()
-        {
-            var newOptions = new PowConsensusOptions() { MaxBlockWeight = 1500 };
-            Network.Main.Consensus.Options = newOptions;
-
-            var consensusLoop = new Mock<IConsensusLoop>();
-
-            var mempool = new Mock<ITxMempool>();
-
-            byte[] contractCode = GetFileDllHelper.GetAssemblyBytesFromFile("SmartContracts/ThrowRefundGasExceptionContract.cs");
-            var stateRoot = new ContractStateRepositoryRoot(new NoDeleteSource<byte[], byte[]>(new MemoryDictionarySource()));
-            stateRoot.SetCode(new uint160(1), contractCode);
-
-            var extendedLoggerFactory = new ExtendedLoggerFactory();
-            extendedLoggerFactory.AddConsoleWithFilters();
-
-            var assembler = new SmartContractBlockAssembler(consensusLoop.Object, Network.Main, new MempoolSchedulerLock(), mempool.Object, DateTimeProvider.Default, null,
-                extendedLoggerFactory, stateRoot, new SmartContractDecompiler(), new SmartContractValidator(new List<ISmartContractValidator>()), new SmartContractGasInjector(), this.keyEncodingStrategy, null);
-
-            var carrier = SmartContractCarrier.CallContract(1, new uint160(1), "ThrowException", 5, (Gas)100);
-            carrier.Sender = new uint160(2);
-
-            var transaction = new Transaction();
-            var txMempoolEntry = new TxMempoolEntry(transaction, 1000, DateTimeProvider.Default.GetUtcNow().Ticks, 0, 0, new Money(1000), true, 100, new LockPoints(), newOptions);
-            assembler.SetCoinbaseAddress(new uint160(3));
-            assembler.ExecuteContractFeesAndRefunds(carrier, txMempoolEntry, 0);
-
-            Assert.Equal(595, assembler.fees);
-        }
-
-        [Fact]
-=======
->>>>>>> 7b4b74b8
         public void VM_Throws_OutOfGasException_CanCatch()
         {
             byte[] contractCode = GetFileDllHelper.GetAssemblyBytesFromFile("SmartContracts/ThrowOutOfGasExceptionContract.cs");
@@ -113,13 +79,8 @@
                 new object[] { }
             );
 
-<<<<<<< HEAD
             var internalTransactionExecutor = new InternalTransactionExecutor(this.repository, this.network, this.keyEncodingStrategy);
-            Func<ulong> getBalance = () => repository.GetCurrentBalance(TestAddress.ToUint160(this.network));
-=======
-            var internalTransactionExecutor = new InternalTransactionExecutor(this.repository, this.network);
             Func<ulong> getBalance = () => this.repository.GetCurrentBalance(TestAddress.ToUint160(this.network));
->>>>>>> 7b4b74b8
 
             ISmartContractExecutionResult result = vm.ExecuteMethod(
                 contractCode,
@@ -152,13 +113,8 @@
                 new object[] { }
             );
 
-<<<<<<< HEAD
-            var internalTransactionExecutor = new InternalTransactionExecutor(repository, this.network, this.keyEncodingStrategy);
-            Func<ulong> getBalance = () => repository.GetCurrentBalance(TestAddress.ToUint160(this.network));
-=======
-            var internalTransactionExecutor = new InternalTransactionExecutor(this.repository, this.network);
+            var internalTransactionExecutor = new InternalTransactionExecutor(this.repository, this.network, this.keyEncodingStrategy);
             Func<ulong> getBalance = () => this.repository.GetCurrentBalance(TestAddress.ToUint160(this.network));
->>>>>>> 7b4b74b8
 
             ISmartContractExecutionResult result = vm.ExecuteMethod(
                 contractCode,
