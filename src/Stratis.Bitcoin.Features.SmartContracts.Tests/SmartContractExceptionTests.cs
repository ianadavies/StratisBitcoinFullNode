--- conflicted
+++ resolved
@@ -73,11 +73,7 @@
 
             var context = new SmartContractExecutionContext(
                 new Stratis.SmartContracts.Block(0, 0, 0),
-<<<<<<< HEAD
                 new Message(Address.Zero, Address.Zero, 0, gasLimit),
-=======
-                new Message(Address.Zero, Address.Zero, 0, (Gas)100),
->>>>>>> ee612e9a
                 1,
                 new object[] { }
             );
@@ -104,11 +100,7 @@
             
             var context = new SmartContractExecutionContext(
                 new Stratis.SmartContracts.Block(0, 0, 0),
-<<<<<<< HEAD
                 new Message(Address.Zero, Address.Zero, 0, gasLimit),
-=======
-                new Message(Address.Zero, Address.Zero, 0, (Gas)100),
->>>>>>> ee612e9a
                 1,
                 new object[] { }
             );
