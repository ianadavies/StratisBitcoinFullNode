--- conflicted
+++ resolved
@@ -1,5 +1,4 @@
 ﻿using System;
-using System.Collections.Generic;
 using System.Text;
 using Microsoft.Extensions.Logging;
 using NBitcoin;
@@ -26,11 +25,7 @@
         private readonly PersistentState persistentState;
         private readonly ContractStateRepositoryRoot state;
         private readonly SmartContractValidator validator;
-<<<<<<< HEAD
 
-=======
-        
->>>>>>> cb179734
         private static readonly Address TestAddress = (Address)"mipcBbFg9gMiCh81Kj8tqqdgoZub1ZJRfn";
         
         public ReflectionVirtualMachineTests()
@@ -45,11 +40,8 @@
             this.state = new ContractStateRepositoryRoot(new NoDeleteSource<byte[], byte[]>(new MemoryDictionarySource()));
             var persistenceStrategy = new MeteredPersistenceStrategy(this.state, this.gasMeter, this.keyEncodingStrategy);
             this.persistentState = new PersistentState(persistenceStrategy, TestAddress.ToUint160(this.network), this.network);
-<<<<<<< HEAD
+
             this.validator = new SmartContractValidator();
-=======
-            this.validator = new SmartContractValidator(new List<ISmartContractValidator>());
->>>>>>> cb179734
         }
 
         [Fact]
@@ -64,11 +56,8 @@
 
             //Set the calldata for the transaction----------
             var callData = new CallData((Gas)5000000, new uint160(1), "StoreData");
-<<<<<<< HEAD
+
             Money value = Money.Zero;
-=======
-            var value = Money.Zero;
->>>>>>> cb179734
             //-------------------------------------------------------
 
             var repository = new ContractStateRepositoryRoot(new NoDeleteSource<byte[], byte[]>(new MemoryDictionarySource()));
@@ -80,26 +69,16 @@
                 new InternalTransactionExecutorFactory(this.keyEncodingStrategy, this.loggerFactory, this.network);
             var vm = new ReflectionVirtualMachine(this.validator, internalTxExecutorFactory, this.loggerFactory, this.network);
 
-<<<<<<< HEAD
             uint160 address = TestAddress.ToUint160(this.network);
-=======
-            var address = TestAddress.ToUint160(this.network);
->>>>>>> cb179734
 
             var transactionContext = new TransactionContext(uint256.One, 1, address, address, 0);
 
             repository.SetCode(callData.ContractAddress, contractExecutionCode);
             repository.SetContractType(callData.ContractAddress, "StorageTest");
 
-<<<<<<< HEAD
             VmExecutionResult result = vm.ExecuteMethod(gasMeter,
                 repository,
                 callData,
-=======
-            var result = vm.ExecuteMethod(gasMeter, 
-                repository, 
-                callData, 
->>>>>>> cb179734
                 transactionContext);
 
             stateRepository.Commit();
@@ -117,19 +96,11 @@
 
             byte[] contractExecutionCode = compilationResult.Compilation;
             //-------------------------------------------------------
-<<<<<<< HEAD
 
             //Set the calldata for the transaction----------
             var methodParameters = new object[] { (short)5 };
             var callData = new CallData((Gas)5000000, new uint160(1), "StoreData", methodParameters);
             Money value = Money.Zero;
-=======
-            
-            //Set the calldata for the transaction----------
-            var methodParameters = new object[] { (short)5 };
-            var callData = new CallData((Gas)5000000, new uint160(1), "StoreData", methodParameters);
-            var value = Money.Zero;
->>>>>>> cb179734
             //-------------------------------------------------------
 
             var repository = new ContractStateRepositoryRoot(new NoDeleteSource<byte[], byte[]>(new MemoryDictionarySource()));
@@ -141,26 +112,16 @@
                 new InternalTransactionExecutorFactory(this.keyEncodingStrategy, this.loggerFactory, this.network);
             var vm = new ReflectionVirtualMachine(this.validator, internalTxExecutorFactory, this.loggerFactory, this.network);
 
-<<<<<<< HEAD
             uint160 address = TestAddress.ToUint160(this.network);
-=======
-            var address = TestAddress.ToUint160(this.network);
->>>>>>> cb179734
 
             var transactionContext = new TransactionContext(uint256.One, 1, address, address, value);
 
             repository.SetCode(callData.ContractAddress, contractExecutionCode);
             repository.SetContractType(callData.ContractAddress, "StorageTestWithParameters");
 
-<<<<<<< HEAD
             VmExecutionResult result = vm.ExecuteMethod(gasMeter,
                 repository,
                 callData,
-=======
-            var result = vm.ExecuteMethod(gasMeter, 
-                repository, 
-                callData, 
->>>>>>> cb179734
                 transactionContext);
 
             track.Commit();
@@ -183,11 +144,8 @@
             //Set the calldata for the transaction----------
             var methodParameters = new object[] { (ulong)5 };
             var callData = new CreateData((Gas)5000000, contractExecutionCode, methodParameters);
-<<<<<<< HEAD
+
             Money value = Money.Zero;
-=======
-            var value = Money.Zero;
->>>>>>> cb179734
             //-------------------------------------------------------            
 
             var repository = new ContractStateRepositoryRoot(new NoDeleteSource<byte[], byte[]>(new MemoryDictionarySource()));
@@ -208,13 +166,8 @@
                 amount: value
                 );
 
-<<<<<<< HEAD
             VmExecutionResult result = vm.Create(gasMeter,
                 repository,
-=======
-            var result = vm.Create(gasMeter,
-                repository, 
->>>>>>> cb179734
                 callData,
                 transactionContext);
 
