﻿using System.Collections.Generic;
using System.Linq;
using Microsoft.Extensions.Logging;
using NBitcoin;
using Stratis.Bitcoin.Features.Consensus.CoinViews;
using Stratis.Bitcoin.Features.Consensus.Interfaces;
using Stratis.Bitcoin.Features.MemoryPool;
using Stratis.Bitcoin.Features.MemoryPool.Interfaces;
using Stratis.Bitcoin.Features.Miner;
using Stratis.Bitcoin.Utilities;
using Stratis.SmartContracts;
using Stratis.SmartContracts.Backend;
using Stratis.SmartContracts.ContractValidation;
using Stratis.SmartContracts.Exceptions;
using Stratis.SmartContracts.State;
using Stratis.SmartContracts.Util;

namespace Stratis.Bitcoin.Features.SmartContracts
{
    public class SmartContractBlockAssembler : PowBlockAssembler
    {
        private List<TxOut> refundOutputs = new List<TxOut>();

        private IContractStateRepository stateRepository;

        private readonly SmartContractDecompiler decompiler;
        private readonly SmartContractGasInjector gasInjector;
        private readonly SmartContractValidator validator;

        private uint160 coinbaseAddress;
        private readonly CoinView coinView;
        private ulong difficulty;

        public SmartContractBlockAssembler(
            IConsensusLoop consensusLoop,
            Network network,
            MempoolSchedulerLock mempoolLock,
            ITxMempool mempool,
            IDateTimeProvider dateTimeProvider,
            ChainedBlock chainTip,
            ILoggerFactory loggerFactory,
            IContractStateRepository stateRepository,
            SmartContractDecompiler decompiler,
            SmartContractValidator validator,
            SmartContractGasInjector gasInjector,
            CoinView coinView,
            AssemblerOptions options = null)
            : base(consensusLoop, network, mempoolLock, mempool, dateTimeProvider, chainTip, loggerFactory, options)
        {
            this.stateRepository = stateRepository;
            this.decompiler = decompiler;
            this.validator = validator;
            this.gasInjector = gasInjector;
            this.coinView = coinView;
        }

        public override BlockTemplate CreateNewBlock(Script scriptPubKeyIn, bool fMineWitnessTx = true)
        {
<<<<<<< HEAD
            this.pblock = this.pblocktemplate.Block; // Pointer for convenience.
            this.scriptPubKeyIn = scriptPubKeyIn;

            this.coinbaseAddress = GetSenderUtil.GetAddressFromScript(scriptPubKeyIn);

            this.CreateCoinbase();
            this.ComputeBlockVersion();
=======
            this.difficulty = this.consensusLoop.Chain.GetWorkRequired(this.network, this.consensusLoop.Tip.Height);
>>>>>>> ee612e9a

            // TODO: This ugly af
            this.coinbaseAddress = new uint160(scriptPubKeyIn.GetDestinationPublicKeys().FirstOrDefault().Hash.ToBytes(), false);

            base.CreateNewBlock(scriptPubKeyIn, fMineWitnessTx);

            this.coinbase.Outputs.AddRange(this.refundOutputs);

            this.stateRepository.Commit();

            return this.pblocktemplate;
        }

        /// <summary>
        /// The block header for smart contract blocks is identical to the standard block,
        /// except it also has a second 32-byte root, the state root. This byte array
        /// represents the current state of contract code, storage and balances, and can
        /// be used in conjunction with getSnapshotTo at any time to recreate this state.
        /// </summary>
        protected override void UpdateHeaders()
        {
            base.UpdateHeaders();

            this.pblock.Header.HashStateRoot = new uint256(this.stateRepository.GetRoot());
        }

        /// <summary>
        /// Overrides the <see cref="AddToBlock(TxMempoolEntry)"/> behaviour of <see cref="PowBlockAssembler"/>.
        /// <para>
        /// Determine whether or not the mempool entry contains smart contract execution 
        /// code. If not, then add to the block as per normal. Else extract and deserialize 
        /// the smart contract code from the TxOut's ScriptPubKey.
        /// </para>
        /// </summary>
        protected override void AddToBlock(TxMempoolEntry mempoolEntry)
        {
            TxOut smartContractTxOut = mempoolEntry.TryGetSmartContractTxOut();
            if (smartContractTxOut == null)
            {
                base.AddToBlock(mempoolEntry);
                return;
            }

            SmartContractCarrier smartContractCarrier = SmartContractCarrier.Deserialize(mempoolEntry.Transaction, smartContractTxOut);
            smartContractCarrier.Sender = GetSenderUtil.GetSender(mempoolEntry.Transaction, this.coinView, this.inBlock.Select(x => x.Transaction).ToList());

            this.AddContractCallToBlock(mempoolEntry, smartContractCarrier);
        }

        /// <summary>
        /// Executes the contract and adds all relevant fees and refunds to the block.
        /// </summary>
        /// <remarks>
        /// TODO: At some point we need to change height to a ulong.
        /// </remarks> 
        private void AddContractCallToBlock(TxMempoolEntry mempoolEntry, SmartContractCarrier carrier)
        {
            SmartContractExecutionResult result = ExecuteContractFeesAndRefunds(carrier, mempoolEntry, (ulong)this.height, this.difficulty);

            // Add the mempool entry transaction to the block 
            // and adjust BlockSize, BlockWeight and SigOpsCost
            this.pblock.AddTransaction(mempoolEntry.Transaction);
            this.pblocktemplate.TxSigOpsCost.Add(mempoolEntry.SigOpCost);

            if (this.needSizeAccounting)
                this.blockSize += mempoolEntry.Transaction.GetSerializedSize();

            this.blockWeight += mempoolEntry.TxWeight;
            this.blockTx++;
            this.blockSigOpsCost += mempoolEntry.SigOpCost;
            this.inBlock.Add(mempoolEntry);
            //---------------------------------------------

            // Add internal transactions made during execution
            foreach (Transaction transaction in result.InternalTransactions)
            {
                this.pblock.AddTransaction(transaction);
                if (this.needSizeAccounting)
                    this.blockSize += transaction.GetSerializedSize();
                this.blockTx++;
            }
            //---------------------------------------------
        }

        public SmartContractExecutionResult ExecuteContractFeesAndRefunds(SmartContractCarrier carrier, TxMempoolEntry txMempoolEntry, ulong height, ulong difficulty)
        {
            IContractStateRepository nestedStateRepository = this.stateRepository.StartTracking();

            var executor = new SmartContractTransactionExecutor(nestedStateRepository, this.decompiler, this.validator, this.gasInjector, carrier, height, difficulty, this.coinbaseAddress);
            SmartContractExecutionResult executionResult = executor.Execute();

            // Update state--------------------------------
            if (executionResult.Revert)
                nestedStateRepository.Rollback();
            else
                nestedStateRepository.Commit();
            //---------------------------------------------

            var toRefund = CalculateRefund(carrier, executionResult);
            if (toRefund > 0)
            {
                ulong txFeeAndGas = txMempoolEntry.Fee - toRefund;
                this.pblocktemplate.VTxFees.Add(txFeeAndGas);
                this.fees += txFeeAndGas;

                ProcessRefund(carrier, toRefund);
            }
            else
            {
                this.pblocktemplate.VTxFees.Add(txMempoolEntry.Fee);
                this.fees += txMempoolEntry.Fee;
            }

            return executionResult;
        }

        /// <summary>
        /// Calculates the refund amount.
        /// <para>
        /// If an <see cref="OutOfGasException"/> was thrown no refund will be done.
        /// </para>
        /// </summary>
        private ulong CalculateRefund(SmartContractCarrier carrier, SmartContractExecutionResult result)
        {
            if (result.Exception is OutOfGasException)
                return 0;

            ulong toRefund = carrier.GasCostBudget - (result.GasUnitsUsed * carrier.GasUnitPrice);
            return toRefund;
        }

        /// <summary>
        /// Create the script to send the relevant funds back to the user.
        /// TODO: Multiple refunds to same user should be consolidated to 1 TxOut to save space
        /// </summary>
        private void ProcessRefund(SmartContractCarrier carrier, ulong toRefund)
        {
            var senderScript = new Script(
                OpcodeType.OP_DUP,
                OpcodeType.OP_HASH160,
                Op.GetPushOp(carrier.Sender.ToBytes()),
                OpcodeType.OP_EQUALVERIFY,
                OpcodeType.OP_CHECKSIG
            );

            this.refundOutputs.Add(new TxOut(toRefund, senderScript));
        }
    }
}<|MERGE_RESOLUTION|>--- conflicted
+++ resolved
@@ -56,20 +56,9 @@
 
         public override BlockTemplate CreateNewBlock(Script scriptPubKeyIn, bool fMineWitnessTx = true)
         {
-<<<<<<< HEAD
-            this.pblock = this.pblocktemplate.Block; // Pointer for convenience.
-            this.scriptPubKeyIn = scriptPubKeyIn;
+            this.difficulty = this.consensusLoop.Chain.GetWorkRequired(this.network, this.consensusLoop.Tip.Height);
 
             this.coinbaseAddress = GetSenderUtil.GetAddressFromScript(scriptPubKeyIn);
-
-            this.CreateCoinbase();
-            this.ComputeBlockVersion();
-=======
-            this.difficulty = this.consensusLoop.Chain.GetWorkRequired(this.network, this.consensusLoop.Tip.Height);
->>>>>>> ee612e9a
-
-            // TODO: This ugly af
-            this.coinbaseAddress = new uint160(scriptPubKeyIn.GetDestinationPublicKeys().FirstOrDefault().Hash.ToBytes(), false);
 
             base.CreateNewBlock(scriptPubKeyIn, fMineWitnessTx);
 
