--- conflicted
+++ resolved
@@ -56,16 +56,8 @@
 
         public override BlockTemplate CreateNewBlock(Script scriptPubKeyIn, bool fMineWitnessTx = true)
         {
-            this.pblock = this.pblocktemplate.Block; // Pointer for convenience.
-            this.scriptPubKeyIn = scriptPubKeyIn;
-
+            this.difficulty = this.consensusLoop.Chain.GetWorkRequired(this.network, this.consensusLoop.Tip.Height);
             this.coinbaseAddress = GetSenderUtil.GetAddressFromScript(scriptPubKeyIn);
-
-<<<<<<< HEAD
-            this.coinbaseAddress = GetSenderUtil.GetAddressFromScript(scriptPubKeyIn);
-=======
-            this.difficulty = this.consensusLoop.Chain.GetWorkRequired(this.network, this.consensusLoop.Tip.Height);
->>>>>>> 5719ebd7
 
             base.CreateNewBlock(scriptPubKeyIn, fMineWitnessTx);
 
