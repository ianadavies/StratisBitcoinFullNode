﻿using System;
using System.Collections.Generic;
using System.IO;
using System.Linq;
using System.Net;
using System.Text;
using ICSharpCode.Decompiler;
using ICSharpCode.Decompiler.CSharp;
using Microsoft.AspNetCore.Mvc;
using Microsoft.AspNetCore.Mvc.ModelBinding;
using Microsoft.Extensions.Logging;
using Mono.Cecil;
using NBitcoin;
using Stratis.Bitcoin.Features.Consensus.Interfaces;
using Stratis.Bitcoin.Features.SmartContracts.Models;
using Stratis.Bitcoin.Features.Wallet;
using Stratis.Bitcoin.Features.Wallet.Interfaces;
using Stratis.Bitcoin.Utilities;
using Stratis.Bitcoin.Utilities.JsonErrors;
using Stratis.SmartContracts;
using Stratis.SmartContracts.Core;
using Stratis.SmartContracts.Core.Backend;
using Stratis.SmartContracts.Core.State;

namespace Stratis.Bitcoin.Features.SmartContracts.Controllers
{
    [Route("api/[controller]")]
    public class SmartContractsController : Controller
    {
        private readonly ContractStateRepositoryRoot stateRoot;
        private readonly IConsensusLoop consensus;
        private readonly IWalletTransactionHandler walletTransactionHandler;
        private readonly IDateTimeProvider dateTimeProvider;
        private readonly ILogger logger;
        private readonly Network network;

<<<<<<< HEAD
        public SmartContractsController(IContractStateRepository stateRoot, IConsensusLoop consensus, IWalletTransactionHandler walletTransactionHandler, IDateTimeProvider dateTimeProvider, ILoggerFactory loggerFactory, Network network)
=======
        public SmartContractsController(ContractStateRepositoryRoot stateRoot, IConsensusLoop consensus, IWalletTransactionHandler walletTransactionHandler, IDateTimeProvider dateTimeProvider, ILoggerFactory loggerFactory)
>>>>>>> 994537d5
        {
            this.stateRoot = stateRoot;
            this.consensus = consensus;
            this.walletTransactionHandler = walletTransactionHandler;
            this.dateTimeProvider = dateTimeProvider;
            this.logger = loggerFactory.CreateLogger(this.GetType().FullName);
            this.network = network;
        }
        
        [Route("code")]
        [HttpGet]
        public IActionResult GetCode([FromQuery]string address)
        {
            var numeric = new uint160(address);
            byte[] contractCode = this.stateRoot.GetCode(numeric);

            // In the future, we could be more explicit about whether a contract exists (or indeed, did ever exist)
            if (contractCode == null || !contractCode.Any())
            {
                return Json(new GetCodeResponse
                {
                    CSharp = "",
                    Bytecode = ""
                });
            }

            using (var memStream = new MemoryStream(contractCode))
            {
                var modDefinition = ModuleDefinition.ReadModule(memStream);
                var decompiler = new CSharpDecompiler(modDefinition, new DecompilerSettings { });
                string cSharp = decompiler.DecompileAsString(modDefinition.Types.FirstOrDefault(x => x.FullName != "<Module>"));
                return Json(new GetCodeResponse
                {
                    CSharp = cSharp,
                    Bytecode = contractCode.ToHexString()
                });
            }
        }

        [Route("balance")]
        [HttpGet]
        public IActionResult GetBalance([FromQuery]string address)
        {
            //var contractAddress = new ContractAddress(address, this.network);.Hash.
            var numeric = new uint160(address);
            ulong balance = this.stateRoot.GetCurrentBalance(numeric);
            return Json(balance);
        }

        [Route("storage")]
        [HttpGet]
        public IActionResult GetStorage([FromQuery] GetStorageRequest request)
        {
            if (!this.ModelState.IsValid)
            {
                return BuildErrorResponse(this.ModelState);
            }

            uint160 numeric = new uint160(request.ContractAddress);
            byte[] storageValue = this.stateRoot.GetStorageValue(numeric, Encoding.UTF8.GetBytes(request.StorageKey));
            if (SmartContractCarrierDataType.UInt == request.DataType)
                return Json(BitConverter.ToUInt32(storageValue, 0));
            return Json(Encoding.UTF8.GetString(storageValue)); // TODO: Use the modular serializer Francois is working on :)
        }

        [Route("build-create")]
        [HttpPost]
        public IActionResult BuildCreateSmartContractTransaction([FromBody] BuildCreateContractTransactionRequest request)
        {
            if (!this.ModelState.IsValid)
            {
                return BuildErrorResponse(this.ModelState);
            }

            ulong gasPrice = ulong.Parse(request.GasPrice);
            ulong gasLimit = ulong.Parse(request.GasLimit);

            SmartContractCarrier carrier;
            if (request.Parameters != null && request.Parameters.Any())
            {
                carrier = SmartContractCarrier.CreateContract(ReflectionVirtualMachine.VmVersion, request.ContractCode.HexToByteArray(), gasPrice, new Gas(gasLimit), request.Parameters);
            }
            else
            {
                carrier = SmartContractCarrier.CreateContract(ReflectionVirtualMachine.VmVersion, request.ContractCode.HexToByteArray(), gasPrice, new Gas(gasLimit));
            }

            ulong totalFee = gasPrice * gasLimit + ulong.Parse(request.FeeAmount);
            var context = new TransactionBuildContext(
                new WalletAccountReference(request.WalletName, request.AccountName),
                new[] { new Recipient { Amount = request.Amount, ScriptPubKey = new Script(carrier.Serialize()) } }.ToList(),
                request.Password)
            {
                TransactionFee = totalFee,
            };

            Transaction transactionResult = this.walletTransactionHandler.BuildTransaction(context);

            var model = new BuildCreateContractTransactionResponse
            {
                Hex = transactionResult.ToHex(),
                Fee = context.TransactionFee,
                TransactionId = transactionResult.GetHash(),
                NewContractAddress = transactionResult.GetNewContractAddress()
            };

            return this.Json(model);
        }

        [Route("build-call")]
        [HttpPost]
        public IActionResult BuildCallSmartContractTransaction([FromBody] BuildCallContractTransactionRequest request)
        {
            if (!this.ModelState.IsValid)
            {
                return BuildErrorResponse(this.ModelState);
            }

            ulong gasPrice = ulong.Parse(request.GasPrice);
            ulong gasLimit = ulong.Parse(request.GasLimit);

            SmartContractCarrier carrier;
            if(request.Parameters != null && request.Parameters.Any())
            {
                carrier = SmartContractCarrier.CallContract(ReflectionVirtualMachine.VmVersion, new uint160(request.ContractAddress), request.MethodName, gasPrice, new Gas(gasLimit), request.Parameters);
            }
            else
            {
                carrier = SmartContractCarrier.CallContract(ReflectionVirtualMachine.VmVersion, new uint160(request.ContractAddress), request.MethodName, gasPrice, new Gas(gasLimit));
            }

            ulong totalFee = gasPrice * gasLimit + ulong.Parse(request.FeeAmount);
            var context = new TransactionBuildContext(
                new WalletAccountReference(request.WalletName, request.AccountName),
                new[] { new Recipient { Amount = request.Amount, ScriptPubKey = new Script(carrier.Serialize()) } }.ToList(),
                request.Password)
            {
                TransactionFee = totalFee,
            };

            Transaction transactionResult = this.walletTransactionHandler.BuildTransaction(context);

            var model = new BuildCallContractTransactionResponse
            {
                Hex = transactionResult.ToHex(),
                Fee = context.TransactionFee,
                TransactionId = transactionResult.GetHash()
            };

            return this.Json(model);
        }

        /// <summary>
        /// Builds an <see cref="IActionResult"/> containing errors contained in the <see cref="ControllerBase.ModelState"/>.
        /// </summary>
        /// <returns>A result containing the errors.</returns>
        private static IActionResult BuildErrorResponse(ModelStateDictionary modelState)
        {
            List<ModelError> errors = modelState.Values.SelectMany(e => e.Errors).ToList();
            return ErrorHelpers.BuildErrorResponse(
                HttpStatusCode.BadRequest,
                string.Join(Environment.NewLine, errors.Select(m => m.ErrorMessage)),
                string.Join(Environment.NewLine, errors.Select(m => m.Exception?.Message)));
        }
    }
}<|MERGE_RESOLUTION|>--- conflicted
+++ resolved
@@ -34,11 +34,7 @@
         private readonly ILogger logger;
         private readonly Network network;
 
-<<<<<<< HEAD
-        public SmartContractsController(IContractStateRepository stateRoot, IConsensusLoop consensus, IWalletTransactionHandler walletTransactionHandler, IDateTimeProvider dateTimeProvider, ILoggerFactory loggerFactory, Network network)
-=======
-        public SmartContractsController(ContractStateRepositoryRoot stateRoot, IConsensusLoop consensus, IWalletTransactionHandler walletTransactionHandler, IDateTimeProvider dateTimeProvider, ILoggerFactory loggerFactory)
->>>>>>> 994537d5
+        public SmartContractsController(ContractStateRepositoryRoot  stateRoot, IConsensusLoop consensus, IWalletTransactionHandler walletTransactionHandler, IDateTimeProvider dateTimeProvider, ILoggerFactory loggerFactory, Network network)
         {
             this.stateRoot = stateRoot;
             this.consensus = consensus;
