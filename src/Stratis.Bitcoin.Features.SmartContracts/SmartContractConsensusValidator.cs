﻿using System;
using System.Collections.Generic;
using System.Linq;
using System.Threading.Tasks;
using Microsoft.Extensions.Logging;
using NBitcoin;
using Stratis.Bitcoin.Base.Deployments;
using Stratis.Bitcoin.Features.Consensus;
using Stratis.Bitcoin.Features.Consensus.CoinViews;
using Stratis.Bitcoin.Utilities;
using Stratis.SmartContracts.Core;
using Stratis.SmartContracts.Core.Backend;
using Stratis.SmartContracts.Core.State;
using Stratis.SmartContracts.Core.Util;

namespace Stratis.Bitcoin.Features.SmartContracts
{
    public class SmartContractConsensusValidator : PowConsensusValidator
    {
        /// <summary>Instance logger.</summary>
        private readonly ILogger logger;
        private readonly ContractStateRepositoryRoot originalStateRoot;
        private readonly CoinView coinView;
        private List<Transaction> blockTxsProcessed;
        private Transaction generatedTransaction;
<<<<<<< HEAD
        private uint refundCounter;
=======
        private SmartContractExecutorFactory executorFactory;
>>>>>>> 8d757c01

        public SmartContractConsensusValidator(
            CoinView coinView,
            Network network,
            ICheckpoints checkpoints,
            IDateTimeProvider dateTimeProvider,
            ILoggerFactory loggerFactory,
            ContractStateRepositoryRoot stateRoot,
            SmartContractExecutorFactory executorFactory)
            : base(network, checkpoints, dateTimeProvider, loggerFactory)
        {
            this.coinView = coinView;
            this.logger = loggerFactory.CreateLogger(this.GetType().FullName);
            this.originalStateRoot = stateRoot;
            this.generatedTransaction = null;
<<<<<<< HEAD
            this.network = network;
            this.refundCounter = 1;
=======
            this.executorFactory = executorFactory;
>>>>>>> 8d757c01
        }

        // Same as base, just that it always validates true for scripts for now. Purely for testing.
        public override void ExecuteBlock(RuleContext context, TaskScheduler taskScheduler = null)
        {
            this.logger.LogTrace("()");
            this.blockTxsProcessed = new List<Transaction>();
            NBitcoin.Block block = context.BlockValidationContext.Block;
            ChainedBlock index = context.BlockValidationContext.ChainedBlock;
            DeploymentFlags flags = context.Flags;
            UnspentOutputSet view = context.Set;

            this.PerformanceCounter.AddProcessedBlocks(1);
            taskScheduler = taskScheduler ?? TaskScheduler.Default;

            // Start state from previous block's root
            this.originalStateRoot.SyncToRoot(context.ConsensusTip.Header.HashStateRoot.ToBytes());
            IContractStateRepository trackedState = this.originalStateRoot.StartTracking();

            this.refundCounter = 1;

            if (!context.SkipValidation)
            {
                if (flags.EnforceBIP30)
                {
                    foreach (Transaction tx in block.Transactions)
                    {
                        UnspentOutputs coins = view.AccessCoins(tx.GetHash());
                        if ((coins != null) && !coins.IsPrunable)
                        {
                            this.logger.LogTrace("(-)[BAD_TX_BIP_30]");
                            ConsensusErrors.BadTransactionBIP30.Throw();
                        }
                    }
                }
            }
            else this.logger.LogTrace("BIP30 validation skipped for checkpointed block at height {0}.", index.Height);

            long sigOpsCost = 0;
            Money fees = Money.Zero;
            var checkInputs = new List<Task<bool>>();
            for (int txIndex = 0; txIndex < block.Transactions.Count; txIndex++)
            {
                this.PerformanceCounter.AddProcessedTransactions(1);
                Transaction tx = block.Transactions[txIndex];
                if (!context.SkipValidation)
                {
                    if (!tx.IsCoinBase && (!context.IsPoS || (context.IsPoS && !tx.IsCoinStake)))
                    {
                        int[] prevheights;

                        if (!view.HaveInputs(tx))
                        {
                            this.logger.LogTrace("(-)[BAD_TX_NO_INPUT]");
                            ConsensusErrors.BadTransactionMissingInput.Throw();
                        }

                        prevheights = new int[tx.Inputs.Count];
                        // Check that transaction is BIP68 final.
                        // BIP68 lock checks (as opposed to nLockTime checks) must
                        // be in ConnectBlock because they require the UTXO set.
                        for (int j = 0; j < tx.Inputs.Count; j++)
                        {
                            prevheights[j] = (int)view.AccessCoins(tx.Inputs[j].PrevOut.Hash).Height;
                        }

                        if (!tx.CheckSequenceLocks(prevheights, index, flags.LockTimeFlags))
                        {
                            this.logger.LogTrace("(-)[BAD_TX_NON_FINAL]");
                            ConsensusErrors.BadTransactionNonFinal.Throw();
                        }
                    }

                    // GetTransactionSignatureOperationCost counts 3 types of sigops:
                    // * legacy (always),
                    // * p2sh (when P2SH enabled in flags and excludes coinbase),
                    // * witness (when witness enabled in flags and excludes coinbase).
                    sigOpsCost += this.GetTransactionSignatureOperationCost(tx, view, flags);
                    if (sigOpsCost > this.ConsensusOptions.MaxBlockSigopsCost)
                        ConsensusErrors.BadBlockSigOps.Throw();

                    // TODO: Simplify this condition.
                    if (!tx.IsCoinBase && (!context.IsPoS || (context.IsPoS && !tx.IsCoinStake)))
                    {
                        this.CheckInputs(tx, view, index.Height);
                        fees += view.GetValueIn(tx) - tx.TotalOut;
                        var txData = new PrecomputedTransactionData(tx);
                        for (int inputIndex = 0; inputIndex < tx.Inputs.Count; inputIndex++)
                        {
                            this.PerformanceCounter.AddProcessedInputs(1);
                            TxIn input = tx.Inputs[inputIndex];
                            int inputIndexCopy = inputIndex;
                            TxOut txout = view.GetOutputFor(input);
                            var checkInput = new Task<bool>(() =>
                            {
                                if (txout.ScriptPubKey.IsSmartContractExec || txout.ScriptPubKey.IsSmartContractInternalCall)
                                {
                                    return input.ScriptSig.IsSmartContractSpend;
                                }

                                var checker = new TransactionChecker(tx, inputIndexCopy, txout.Value, txData);
                                var ctx = new ScriptEvaluationContext();
                                ctx.ScriptVerify = flags.ScriptFlags;
                                return ctx.VerifyScript(input.ScriptSig, txout.ScriptPubKey, checker);
                            });
                            checkInput.Start(taskScheduler);
                            checkInputs.Add(checkInput);
                        }
                    }
                }

                this.UpdateCoinViewAndExecuteContracts(context, tx, trackedState);
                this.blockTxsProcessed.Add(tx);
            }

            if (!context.SkipValidation)
            {
                this.CheckBlockReward(context, fees, index.Height, block);

                bool passed = checkInputs.All(c => c.GetAwaiter().GetResult());
                if (!passed)
                {
                    this.logger.LogTrace("(-)[BAD_TX_SCRIPT]");
                    ConsensusErrors.BadTransactionScriptError.Throw();
                }
            }
            else this.logger.LogTrace("BIP68, SigOp cost, and block reward validation skipped for block at height {0}.", index.Height);

            if (new uint256(this.originalStateRoot.Root) != block.Header.HashStateRoot)
                SmartContractConsensusErrors.UnequalStateRoots.Throw();

            this.originalStateRoot.Commit();

            this.logger.LogTrace("(-)");
        }

        /// <summary>
        /// TODO: Could be incomplete. Should handle transactions just like blockassembler (e.g. exactly the same
        /// in terms of what happens when contracts fail,  Rollback() etc.)
        /// </summary>
        /// <param name="context"></param>
        /// <param name="transaction"></param>
        protected void UpdateCoinViewAndExecuteContracts(RuleContext context, Transaction transaction, IContractStateRepository trackedState)
        {
            Money mempoolFee = 0;
            if (!transaction.IsCoinBase)
            {
                mempoolFee = transaction.GetFee(context.Set);
            }

            base.UpdateCoinView(context, transaction);

            if (this.generatedTransaction != null)
            {
                ValidateGeneratedTransaction(transaction);
                return;
            }
            
            // If we are here, was definitely submitted by someone
            ValidateSubmittedTransaction(transaction);

            TxOut smartContractTxOut = transaction.Outputs.FirstOrDefault(txOut => txOut.ScriptPubKey.IsSmartContractExec);
            if (smartContractTxOut == null)
                return;

            ExecuteContractTransaction(context, transaction, smartContractTxOut, mempoolFee);
        }

        /// <summary>
        /// Validates that any condensing transaction matches the transaction generated during execution
        /// </summary>
        /// <param name="transaction"></param>
        private void ValidateGeneratedTransaction(Transaction transaction)
        {
            if (this.generatedTransaction.GetHash() != transaction.GetHash())
                SmartContractConsensusErrors.UnequalCondensingTx.Throw();
            this.generatedTransaction = null;
            return;
        }
        
        /// <summary>
        /// Validates that a submitted transacction doesn't contain illegal operations
        /// </summary>
        /// <param name="transaction"></param>
        private void ValidateSubmittedTransaction(Transaction transaction)
        {
            if (transaction.Inputs.Any(x => x.ScriptSig.IsSmartContractSpend))
                SmartContractConsensusErrors.UserOpSpend.Throw();
            if (transaction.Outputs.Any(x => x.ScriptPubKey.IsSmartContractInternalCall))
                SmartContractConsensusErrors.UserInternalCall.Throw(); 
        }

        /// <summary>
        /// Executes the smart contract part of a transaction
        /// </summary>
        /// <param name="context"></param>
        /// <param name="transaction"></param>
        /// <param name="smartContractTxOut"></param>
        private void ExecuteContractTransaction(RuleContext context, Transaction transaction, TxOut smartContractTxOut, Money mempoolFee)
        {
            ulong blockHeight = Convert.ToUInt64(context.BlockValidationContext.ChainedBlock.Height);

            var smartContractCarrier = SmartContractCarrier.Deserialize(transaction, smartContractTxOut);

            smartContractCarrier.Sender = GetSenderUtil.GetSender(transaction, this.coinView, this.blockTxsProcessed);

            Script coinbaseScriptPubKey = context.BlockValidationContext.Block.Transactions[0].Outputs[0].ScriptPubKey;
            uint160 coinbaseAddress = GetSenderUtil.GetAddressFromScript(coinbaseScriptPubKey);

<<<<<<< HEAD
            var executor = SmartContractExecutor.InitializeForBlockAssembler(
                smartContractCarrier, 
                this.decompiler, 
                this.gasInjector,
                mempoolFee,
                this.network, 
                this.originalStateRoot, 
                this.validator
            );
=======
            SmartContractExecutor executor = this.executorFactory.CreateExecutorForConsensusValidator(smartContractCarrier, this.originalStateRoot);
>>>>>>> 8d757c01
            ISmartContractExecutionResult result = executor.Execute(blockHeight, coinbaseAddress);

            ValidateRefunds(result.Refunds, context.BlockValidationContext.Block.Transactions[0]);

            if (result.InternalTransaction != null)
                this.generatedTransaction = result.InternalTransaction;
        }

        private void ValidateRefunds(List<TxOut> refunds, Transaction coinbaseTransaction)
        {
            foreach(TxOut refund in refunds)
            {
                TxOut refundToMatch = coinbaseTransaction.Outputs[this.refundCounter];
                if (refund.Value != refundToMatch.Value || refund.ScriptPubKey != refundToMatch.ScriptPubKey)
                    SmartContractConsensusErrors.UnequalRefundAmounts.Throw();
                this.refundCounter++;
            }
        }

    }
}<|MERGE_RESOLUTION|>--- conflicted
+++ resolved
@@ -21,13 +21,10 @@
         private readonly ILogger logger;
         private readonly ContractStateRepositoryRoot originalStateRoot;
         private readonly CoinView coinView;
+        private SmartContractExecutorFactory executorFactory;
         private List<Transaction> blockTxsProcessed;
         private Transaction generatedTransaction;
-<<<<<<< HEAD
         private uint refundCounter;
-=======
-        private SmartContractExecutorFactory executorFactory;
->>>>>>> 8d757c01
 
         public SmartContractConsensusValidator(
             CoinView coinView,
@@ -43,12 +40,8 @@
             this.logger = loggerFactory.CreateLogger(this.GetType().FullName);
             this.originalStateRoot = stateRoot;
             this.generatedTransaction = null;
-<<<<<<< HEAD
-            this.network = network;
+            this.executorFactory = executorFactory;
             this.refundCounter = 1;
-=======
-            this.executorFactory = executorFactory;
->>>>>>> 8d757c01
         }
 
         // Same as base, just that it always validates true for scripts for now. Purely for testing.
@@ -258,19 +251,8 @@
             Script coinbaseScriptPubKey = context.BlockValidationContext.Block.Transactions[0].Outputs[0].ScriptPubKey;
             uint160 coinbaseAddress = GetSenderUtil.GetAddressFromScript(coinbaseScriptPubKey);
 
-<<<<<<< HEAD
-            var executor = SmartContractExecutor.InitializeForBlockAssembler(
-                smartContractCarrier, 
-                this.decompiler, 
-                this.gasInjector,
-                mempoolFee,
-                this.network, 
-                this.originalStateRoot, 
-                this.validator
-            );
-=======
-            SmartContractExecutor executor = this.executorFactory.CreateExecutorForConsensusValidator(smartContractCarrier, this.originalStateRoot);
->>>>>>> 8d757c01
+            SmartContractExecutor executor = this.executorFactory.CreateExecutor(smartContractCarrier, mempoolFee, this.originalStateRoot);
+
             ISmartContractExecutionResult result = executor.Execute(blockHeight, coinbaseAddress);
 
             ValidateRefunds(result.Refunds, context.BlockValidationContext.Block.Transactions[0]);
