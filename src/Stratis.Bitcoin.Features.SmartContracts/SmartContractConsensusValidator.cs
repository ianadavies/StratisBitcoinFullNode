--- conflicted
+++ resolved
@@ -216,11 +216,7 @@
             Script coinbaseScriptPubKey = context.BlockValidationContext.Block.Transactions[0].Outputs[0].ScriptPubKey;
             uint160 coinbaseAddress = GetSenderUtil.GetAddressFromScript(coinbaseScriptPubKey);
 
-<<<<<<< HEAD
-            var executor = new SmartContractTransactionExecutor(track, this.decompiler, this.validator, this.gasInjector, smartContractCarrier, blockNum, coinbaseAddress);
-=======
-            var executor = new SmartContractTransactionExecutor(track, this.decompiler, this.validator, this.gasInjector, smartContractCarrier, blockNum, difficulty, coinbaseAddress, this.network);
->>>>>>> 48cf0a80
+            var executor = new SmartContractTransactionExecutor(track, this.decompiler, this.validator, this.gasInjector, smartContractCarrier, blockNum, coinbaseAddress, this.network);
             ISmartContractExecutionResult result = executor.Execute();
 
             if (result.Revert)
