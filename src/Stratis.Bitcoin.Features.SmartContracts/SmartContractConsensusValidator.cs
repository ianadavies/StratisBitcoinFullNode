﻿using System;
using System.Collections.Generic;
using System.Linq;
using System.Threading.Tasks;
using Microsoft.Extensions.Logging;
using NBitcoin;
using Stratis.Bitcoin.Base.Deployments;
using Stratis.Bitcoin.Features.Consensus;
using Stratis.Bitcoin.Features.Consensus.CoinViews;
using Stratis.Bitcoin.Utilities;
using Stratis.SmartContracts.Core;
using Stratis.SmartContracts.Core.Backend;
using Stratis.SmartContracts.Core.ContractValidation;
using Stratis.SmartContracts.Core.State;
using Stratis.SmartContracts.Core.Util;

namespace Stratis.Bitcoin.Features.SmartContracts
{
    public class SmartContractConsensusValidator : PowConsensusValidator
    {
        /// <summary>Instance logger.</summary>
        private readonly ILogger logger;
        private readonly ContractStateRepositoryRoot originalStateRoot;
        private readonly CoinView coinView;
        private readonly SmartContractDecompiler decompiler;
        private readonly SmartContractValidator validator;
        private readonly ISmartContractGasInjector gasInjector;
        private readonly IKeyEncodingStrategy keyEncodingStrategy;
        private readonly Network network;
        private List<Transaction> blockTxsProcessed;
        private Transaction generatedTransaction;

        public SmartContractConsensusValidator(
            CoinView coinView,
            Network network,
            ICheckpoints checkpoints,
            IDateTimeProvider dateTimeProvider,
            ILoggerFactory loggerFactory,
            ContractStateRepositoryRoot stateRoot,
            SmartContractDecompiler decompiler,
            SmartContractValidator validator,
            ISmartContractGasInjector gasInjector,
            IKeyEncodingStrategy keyEncodingStrategy)
            : base(network, checkpoints, dateTimeProvider, loggerFactory)
        {
            this.coinView = coinView;
            this.logger = loggerFactory.CreateLogger(this.GetType().FullName);
            this.originalStateRoot = stateRoot;
            this.decompiler = decompiler;
            this.validator = validator;
            this.gasInjector = gasInjector;
            this.generatedTransaction = null;
            this.network = network;
            this.keyEncodingStrategy = keyEncodingStrategy;
        }

        // Same as base, just that it always validates true for scripts for now. Purely for testing.
        public override void ExecuteBlock(RuleContext context, TaskScheduler taskScheduler = null)
        {
            this.logger.LogTrace("()");
            this.blockTxsProcessed = new List<Transaction>();
            NBitcoin.Block block = context.BlockValidationContext.Block;
            ChainedBlock index = context.BlockValidationContext.ChainedBlock;
            DeploymentFlags flags = context.Flags;
            UnspentOutputSet view = context.Set;

            this.PerformanceCounter.AddProcessedBlocks(1);
            taskScheduler = taskScheduler ?? TaskScheduler.Default;

            // Start state from previous block's root
            this.originalStateRoot.SyncToRoot(context.ConsensusTip.Header.HashStateRoot.ToBytes());
            IContractStateRepository trackedState = this.originalStateRoot.StartTracking();

            if (!context.SkipValidation)
            {
                if (flags.EnforceBIP30)
                {
                    foreach (Transaction tx in block.Transactions)
                    {
                        UnspentOutputs coins = view.AccessCoins(tx.GetHash());
                        if ((coins != null) && !coins.IsPrunable)
                        {
                            this.logger.LogTrace("(-)[BAD_TX_BIP_30]");
                            ConsensusErrors.BadTransactionBIP30.Throw();
                        }
                    }
                }
            }
            else this.logger.LogTrace("BIP30 validation skipped for checkpointed block at height {0}.", index.Height);

            long sigOpsCost = 0;
            Money fees = Money.Zero;
            var checkInputs = new List<Task<bool>>();
            for (int txIndex = 0; txIndex < block.Transactions.Count; txIndex++)
            {
                this.PerformanceCounter.AddProcessedTransactions(1);
                Transaction tx = block.Transactions[txIndex];
                if (!context.SkipValidation)
                {
                    if (!tx.IsCoinBase && (!context.IsPoS || (context.IsPoS && !tx.IsCoinStake)))
                    {
                        int[] prevheights;

                        if (!view.HaveInputs(tx))
                        {
                            this.logger.LogTrace("(-)[BAD_TX_NO_INPUT]");
                            ConsensusErrors.BadTransactionMissingInput.Throw();
                        }

                        prevheights = new int[tx.Inputs.Count];
                        // Check that transaction is BIP68 final.
                        // BIP68 lock checks (as opposed to nLockTime checks) must
                        // be in ConnectBlock because they require the UTXO set.
                        for (int j = 0; j < tx.Inputs.Count; j++)
                        {
                            prevheights[j] = (int)view.AccessCoins(tx.Inputs[j].PrevOut.Hash).Height;
                        }

                        if (!tx.CheckSequenceLocks(prevheights, index, flags.LockTimeFlags))
                        {
                            this.logger.LogTrace("(-)[BAD_TX_NON_FINAL]");
                            ConsensusErrors.BadTransactionNonFinal.Throw();
                        }
                    }

                    // GetTransactionSignatureOperationCost counts 3 types of sigops:
                    // * legacy (always),
                    // * p2sh (when P2SH enabled in flags and excludes coinbase),
                    // * witness (when witness enabled in flags and excludes coinbase).
                    sigOpsCost += this.GetTransactionSignatureOperationCost(tx, view, flags);
                    if (sigOpsCost > this.ConsensusOptions.MaxBlockSigopsCost)
                        ConsensusErrors.BadBlockSigOps.Throw();

                    // TODO: Simplify this condition.
                    if (!tx.IsCoinBase && (!context.IsPoS || (context.IsPoS && !tx.IsCoinStake)))
                    {
                        this.CheckInputs(tx, view, index.Height);
                        fees += view.GetValueIn(tx) - tx.TotalOut;
                        var txData = new PrecomputedTransactionData(tx);
                        for (int inputIndex = 0; inputIndex < tx.Inputs.Count; inputIndex++)
                        {
                            this.PerformanceCounter.AddProcessedInputs(1);
                            TxIn input = tx.Inputs[inputIndex];
                            int inputIndexCopy = inputIndex;
                            TxOut txout = view.GetOutputFor(input);
                            var checkInput = new Task<bool>(() =>
                            {
                                if (txout.ScriptPubKey.IsSmartContractExec || txout.ScriptPubKey.IsSmartContractInternalCall)
                                {
                                    return input.ScriptSig.IsSmartContractSpend;
                                }

                                var checker = new TransactionChecker(tx, inputIndexCopy, txout.Value, txData);
                                var ctx = new ScriptEvaluationContext();
                                ctx.ScriptVerify = flags.ScriptFlags;
                                return ctx.VerifyScript(input.ScriptSig, txout.ScriptPubKey, checker);
                            });
                            checkInput.Start(taskScheduler);
                            checkInputs.Add(checkInput);
                        }
                    }
                }

                this.UpdateCoinViewAndExecuteContracts(context, tx, trackedState);
                this.blockTxsProcessed.Add(tx);
            }

            if (!context.SkipValidation)
            {
                this.CheckBlockReward(context, fees, index.Height, block);

                bool passed = checkInputs.All(c => c.GetAwaiter().GetResult());
                if (!passed)
                {
                    this.logger.LogTrace("(-)[BAD_TX_SCRIPT]");
                    ConsensusErrors.BadTransactionScriptError.Throw();
                }
            }
            else this.logger.LogTrace("BIP68, SigOp cost, and block reward validation skipped for block at height {0}.", index.Height);

            if (new uint256(this.originalStateRoot.Root) != block.Header.HashStateRoot)
                SmartContractConsensusErrors.UnequalStateRoots.Throw();

            this.originalStateRoot.Commit();

            this.logger.LogTrace("(-)");
        }

        /// <summary>
        /// TODO: Could be incomplete. Should handle transactions just like blockassembler (e.g. exactly the same
        /// in terms of what happens when contracts fail,  Rollback() etc.)
        /// </summary>
        /// <param name="context"></param>
        /// <param name="transaction"></param>
        protected void UpdateCoinViewAndExecuteContracts(RuleContext context, Transaction transaction, IContractStateRepository trackedState)
        {
            base.UpdateCoinView(context, transaction);

            if (this.generatedTransaction != null)
            {
                ValidateGeneratedTransaction(transaction);
                return;
            }
            
            // If we are here, was definitely submitted by someone
            ValidateSubmittedTransaction(transaction);

            TxOut smartContractTxOut = transaction.Outputs.FirstOrDefault(txOut => txOut.ScriptPubKey.IsSmartContractExec);
            if (smartContractTxOut == null)
                return;

            ExecuteContractTransaction(context, transaction, smartContractTxOut);
        }

        /// <summary>
        /// Validates that any condensing transaction matches the transaction generated during execution
        /// </summary>
        /// <param name="transaction"></param>
        private void ValidateGeneratedTransaction(Transaction transaction)
        {
            if (this.generatedTransaction.GetHash() != transaction.GetHash())
                SmartContractConsensusErrors.UnequalCondensingTx.Throw();
            this.generatedTransaction = null;
            return;
        }
        
        /// <summary>
        /// Validates that a submitted transacction doesn't contain illegal operations
        /// </summary>
        /// <param name="transaction"></param>
        private void ValidateSubmittedTransaction(Transaction transaction)
        {
            if (transaction.Inputs.Any(x => x.ScriptSig.IsSmartContractSpend))
                SmartContractConsensusErrors.UserOpSpend.Throw();
            if (transaction.Outputs.Any(x => x.ScriptPubKey.IsSmartContractInternalCall))
                SmartContractConsensusErrors.UserInternalCall.Throw(); 
        }

        /// <summary>
        /// Executes the smart contract part of a transaction
        /// </summary>
        /// <param name="context"></param>
        /// <param name="transaction"></param>
        /// <param name="smartContractTxOut"></param>
        private void ExecuteContractTransaction(RuleContext context, Transaction transaction, TxOut smartContractTxOut)
        {
            ulong blockHeight = Convert.ToUInt64(context.BlockValidationContext.ChainedBlock.Height);

            var smartContractCarrier = SmartContractCarrier.Deserialize(transaction, smartContractTxOut);

            smartContractCarrier.Sender = GetSenderUtil.GetSender(transaction, this.coinView, this.blockTxsProcessed);

            Script coinbaseScriptPubKey = context.BlockValidationContext.Block.Transactions[0].Outputs[0].ScriptPubKey;
            uint160 coinbaseAddress = GetSenderUtil.GetAddressFromScript(coinbaseScriptPubKey);

<<<<<<< HEAD
            var executor = SmartContractExecutor.InitializeForConsensus(carrier, this.decompiler, this.gasInjector, this.network, trackedState, this.validator, this.keyEncodingStrategy);
=======
            var executor = SmartContractExecutor.InitializeForConsensus(
                smartContractCarrier, 
                this.decompiler, 
                this.gasInjector, 
                this.network, 
                this.originalStateRoot, 
                this.validator
            );
>>>>>>> 79af4596
            ISmartContractExecutionResult result = executor.Execute(blockHeight, coinbaseAddress);

            if (result.InternalTransaction != null)
                this.generatedTransaction = result.InternalTransaction;
        }

    }
}<|MERGE_RESOLUTION|>--- conflicted
+++ resolved
@@ -253,18 +253,15 @@
             Script coinbaseScriptPubKey = context.BlockValidationContext.Block.Transactions[0].Outputs[0].ScriptPubKey;
             uint160 coinbaseAddress = GetSenderUtil.GetAddressFromScript(coinbaseScriptPubKey);
 
-<<<<<<< HEAD
-            var executor = SmartContractExecutor.InitializeForConsensus(carrier, this.decompiler, this.gasInjector, this.network, trackedState, this.validator, this.keyEncodingStrategy);
-=======
             var executor = SmartContractExecutor.InitializeForConsensus(
                 smartContractCarrier, 
                 this.decompiler, 
                 this.gasInjector, 
                 this.network, 
                 this.originalStateRoot, 
-                this.validator
+                this.validator,
+                this.keyEncodingStrategy
             );
->>>>>>> 79af4596
             ISmartContractExecutionResult result = executor.Execute(blockHeight, coinbaseAddress);
 
             if (result.InternalTransaction != null)
