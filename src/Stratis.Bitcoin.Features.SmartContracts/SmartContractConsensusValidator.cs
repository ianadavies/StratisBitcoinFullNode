--- conflicted
+++ resolved
@@ -142,7 +142,6 @@
                             TxOut txout = view.GetOutputFor(input);
                             var checkInput = new Task<bool>(() =>
                             {
-<<<<<<< HEAD
                                 if (txout.ScriptPubKey.IsSmartContractExec || txout.ScriptPubKey.IsSmartContractInternalCall)
                                 {
                                     return input.ScriptSig.IsSmartContractSpend;
@@ -152,14 +151,6 @@
                                 var ctx = new ScriptEvaluationContext();
                                 ctx.ScriptVerify = flags.ScriptFlags;
                                 return ctx.VerifyScript(input.ScriptSig, txout.ScriptPubKey, checker);
-=======
-                                // TODO: OBVIOUSLY DON'T DO THIS
-                                return true;
-                                //var checker = new TransactionChecker(tx, inputIndexCopy, txout.Value, txData);
-                                //var ctx = new ScriptEvaluationContext();
-                                //ctx.ScriptVerify = flags.ScriptFlags;
-                                //return ctx.VerifyScript(input.ScriptSig, txout.ScriptPubKey, checker);
->>>>>>> a5b6c738
                             });
                             checkInput.Start(taskScheduler);
                             checkInputs.Add(checkInput);
@@ -215,8 +206,7 @@
             if (smartContractTxOut == null)
                 return;
 
-<<<<<<< HEAD
-            ExecuteContractTransaction(context, transaction, contractTxOut);
+            ExecuteContractTransaction(context, transaction, smartContractTxOut);
         }
 
         /// <summary>
@@ -251,25 +241,17 @@
         /// <param name="contractTxOut"></param>
         private void ExecuteContractTransaction(RuleContext context, Transaction transaction, TxOut contractTxOut)
         {
-            ulong blockNum = Convert.ToUInt64(context.BlockValidationContext.ChainedBlock.Height);
-            ulong difficulty = Convert.ToUInt64(context.NextWorkRequired.Difficulty);
+            ulong blockHeight = Convert.ToUInt64(context.BlockValidationContext.ChainedBlock.Height);
 
             IContractStateRepository track = this.originalStateRoot.StartTracking();
             var smartContractCarrier = SmartContractCarrier.Deserialize(transaction, contractTxOut);
 
             smartContractCarrier.Sender = GetSenderUtil.GetSender(transaction, this.coinView, this.blockTxsProcessed);
-=======
-            // if it's a condensing transaction, need to ensure it's identical 
-            ulong blockHeight = Convert.ToUInt64(context.BlockValidationContext.ChainedBlock.Height);
-
-            var carrier = SmartContractCarrier.Deserialize(transaction, smartContractTxOut);
-            carrier.Sender = GetSenderUtil.GetSender(transaction, this.coinView, this.blockTxsProcessed);
-
->>>>>>> a5b6c738
+
             Script coinbaseScriptPubKey = context.BlockValidationContext.Block.Transactions[0].Outputs[0].ScriptPubKey;
             uint160 coinbaseAddress = GetSenderUtil.GetAddressFromScript(coinbaseScriptPubKey);
 
-            var executor = SmartContractExecutor.InitializeForConsensus(carrier, this.decompiler, this.gasInjector, this.network, trackedState, this.validator);
+            var executor = SmartContractExecutor.InitializeForConsensus(smartContractCarrier, this.decompiler, this.gasInjector, this.network, track, this.validator);
             ISmartContractExecutionResult result = executor.Execute(blockHeight, coinbaseAddress);
 
             if (result.InternalTransaction != null)
