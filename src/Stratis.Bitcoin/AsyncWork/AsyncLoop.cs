--- conflicted
+++ resolved
@@ -152,11 +152,7 @@
                     this.logger.LogInformation("Waiting for {0} to finish or be cancelled.", this.Name);
                     this.RunningTask.Wait();
                 }
-<<<<<<< HEAD
-                catch (AggregateException e) when(e.InnerException is TaskCanceledException)
-=======
                 catch (TaskCanceledException)
->>>>>>> 4264bd7d
                 {
                     this.logger.LogInformation("{0} cancelled.", this.Name);
                 }
