using System;
using System.Collections.Generic;
using System.Linq;
using Microsoft.Extensions.Logging;
using NBitcoin;
using Stratis.Bitcoin.AsyncWork;
using Stratis.Bitcoin.Connection;
using Stratis.Bitcoin.Features.SignalR.Events;
using Stratis.Bitcoin.Features.Wallet;
using Stratis.Bitcoin.Features.Wallet.Interfaces;
using Stratis.Bitcoin.Utilities;
using Stratis.Bitcoin.Features.Wallet.Models;
using Stratis.Bitcoin.Consensus;

namespace Stratis.Bitcoin.Features.SignalR.Broadcasters
{
    /// <summary>
    /// Broadcasts current staking information to SignalR clients
    /// </summary>
    public class WalletInfoBroadcaster : ClientBroadcasterBase
    {
        private readonly IWalletManager walletManager;
        private readonly IConnectionManager connectionManager;
        private readonly IConsensusManager consensusManager;
        private readonly ChainIndexer chainIndexer;
        private readonly bool includeAddressBalances;

        public WalletInfoBroadcaster(
            ILoggerFactory loggerFactory,
            IWalletManager walletManager,
            IConsensusManager consensusManager,
            IConnectionManager connectionManager,
            IAsyncProvider asyncProvider,
            INodeLifetime nodeLifetime,
            ChainIndexer chainIndexer,
            EventsHub eventsHub, bool includeAddressBalances = false)
            : base(eventsHub, loggerFactory, nodeLifetime, asyncProvider)
        {
            this.walletManager = walletManager;
            this.connectionManager = connectionManager;
            this.consensusManager = consensusManager;
            this.chainIndexer = chainIndexer;
            this.includeAddressBalances = includeAddressBalances;
        }

        protected override IEnumerable<IClientEvent> GetMessages()
        {
            foreach (string walletName in this.walletManager.GetWalletsNames())
            {
                WalletGeneralInfoClientEvent clientEvent = null;
                try
                {
                    Wallet.Wallet wallet = this.walletManager.GetWallet(walletName);
                    IEnumerable<AccountBalance> balances = this.walletManager.GetBalances(walletName);
                    IList<AccountBalanceModel> accountBalanceModels = new List<AccountBalanceModel>();
                    foreach (var balance in balances)
                    {
                        HdAccount account = wallet.GetAccount(balance.Account.Name);

                        var accountBalanceModel = new AccountBalanceModel
                        {
                            CoinType = (CoinType) wallet.Network.Consensus.CoinType,
                            Name = account.Name,
                            HdPath = account.HdPath,
                            AmountConfirmed = balance.AmountConfirmed,
                            AmountUnconfirmed = balance.AmountUnconfirmed,
<<<<<<< HEAD
                            SpendableAmount = balance.SpendableAmount
=======
                            SpendableAmount = balance.SpendableAmount,
                            Addresses = this.includeAddressBalances
                                ? account.GetCombinedAddresses().Select(address =>
                                {
                                    (Money confirmedAmount, Money unConfirmedAmount) = address.GetBalances();
                                    return new AddressModel
                                    {
                                        Address = address.Address,
                                        IsUsed = address.Transactions.Any(),
                                        IsChange = address.IsChangeAddress(),
                                        AmountConfirmed = confirmedAmount,
                                        AmountUnconfirmed = unConfirmedAmount
                                    };
                                })
                                : null
>>>>>>> 88de28d9
                        };

                        accountBalanceModels.Add(accountBalanceModel);
                    }

                    clientEvent = new WalletGeneralInfoClientEvent
                    {
                        WalletName = walletName,
                        Network = wallet.Network,
                        CreationTime = wallet.CreationTime,
                        LastBlockSyncedHeight = wallet.AccountsRoot.Single().LastBlockSyncedHeight,
                        ConnectedNodes = this.connectionManager.ConnectedPeers.Count(),
<<<<<<< HEAD
                        ChainTip =  this.consensusManager.HeaderTip,
=======
                        ChainTip = this.consensusManager.HeaderTip,
>>>>>>> 88de28d9
                        IsChainSynced = this.chainIndexer.IsDownloaded(),
                        IsDecrypted = true,
                        AccountsBalances = accountBalanceModels
                    };
                }
                catch (Exception e)
                {
                    this.logger.LogError(e, "Exception occurred: {0}");
                }

                if (null != clientEvent)
                {
                    yield return clientEvent;
                }
            }
        }
    }
}<|MERGE_RESOLUTION|>--- conflicted
+++ resolved
@@ -64,9 +64,6 @@
                             HdPath = account.HdPath,
                             AmountConfirmed = balance.AmountConfirmed,
                             AmountUnconfirmed = balance.AmountUnconfirmed,
-<<<<<<< HEAD
-                            SpendableAmount = balance.SpendableAmount
-=======
                             SpendableAmount = balance.SpendableAmount,
                             Addresses = this.includeAddressBalances
                                 ? account.GetCombinedAddresses().Select(address =>
@@ -82,7 +79,6 @@
                                     };
                                 })
                                 : null
->>>>>>> 88de28d9
                         };
 
                         accountBalanceModels.Add(accountBalanceModel);
@@ -95,11 +91,7 @@
                         CreationTime = wallet.CreationTime,
                         LastBlockSyncedHeight = wallet.AccountsRoot.Single().LastBlockSyncedHeight,
                         ConnectedNodes = this.connectionManager.ConnectedPeers.Count(),
-<<<<<<< HEAD
-                        ChainTip =  this.consensusManager.HeaderTip,
-=======
                         ChainTip = this.consensusManager.HeaderTip,
->>>>>>> 88de28d9
                         IsChainSynced = this.chainIndexer.IsDownloaded(),
                         IsDecrypted = true,
                         AccountsBalances = accountBalanceModels
