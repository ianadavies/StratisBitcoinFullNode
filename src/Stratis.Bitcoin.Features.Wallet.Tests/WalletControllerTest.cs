--- conflicted
+++ resolved
@@ -830,10 +830,7 @@
         }
 
         [Fact]
-<<<<<<< HEAD
-        public async Task GetHistoryWithValidModelWithTransactionSpendingDetailsReturnsWalletHistoryModel()
-=======
-        public void GetHistoryWithCoinStakeWithMultipleInputs()
+        public async Task GetHistoryWithCoinStakeWithMultipleInputs()
         {
             const int numberOfCoinStakeInputs = 10;
             const string walletName = "myWallet";
@@ -842,12 +839,16 @@
             // Set up a single address to have 10 transactions.
             for (int i = 0; i < numberOfCoinStakeInputs; i++)
             {
-                TransactionData transaction = WalletTestsHelpers.CreateTransaction(new uint256((ulong) i + 1), new Money(500000), 1, creationTime:DateTimeOffset.FromUnixTimeSeconds(i));
+                TransactionData transaction = WalletTestsHelpers.CreateTransaction(new uint256((ulong) i + 1),
+                    new Money(500000), 1, creationTime: DateTimeOffset.FromUnixTimeSeconds(i));
                 address.Transactions.Add(transaction);
             }
 
             // Make these transactions inputs to a new CoinStake transaction.
-            TransactionData coinStake = WalletTestsHelpers.CreateTransaction(new uint256((ulong) numberOfCoinStakeInputs + 1), address.Transactions.Sum(x => x.Amount) + Money.Coins(1), 2, creationTime: DateTimeOffset.FromUnixTimeSeconds(numberOfCoinStakeInputs));
+            TransactionData coinStake = WalletTestsHelpers.CreateTransaction(
+                new uint256((ulong) numberOfCoinStakeInputs + 1),
+                address.Transactions.Sum(x => x.Amount) + Money.Coins(1), 2,
+                creationTime: DateTimeOffset.FromUnixTimeSeconds(numberOfCoinStakeInputs));
             coinStake.IsCoinStake = true;
 
             foreach (var spentTransaction in address.Transactions)
@@ -863,21 +864,25 @@
 
             address.Transactions.Add(coinStake);
 
-            var addresses = new List<HdAddress> { address };
+            var addresses = new List<HdAddress> {address};
             Wallet wallet = WalletTestsHelpers.CreateWallet(walletName);
-            HdAccount account = wallet.AddNewAccount((ExtPubKey)null);
+            HdAccount account = wallet.AddNewAccount((ExtPubKey) null);
 
             account.ExternalAddresses.Add(address);
 
-            List<FlatHistory> flat = addresses.SelectMany(s => s.Transactions.Select(t => new FlatHistory { Address = s, Transaction = t })).ToList();
-
-            var accountsHistory = new List<AccountHistory> { new AccountHistory { History = flat, Account = account } };
-            var mockWalletManager = new Mock<IWalletManager>();
-            mockWalletManager.Setup(w => w.GetHistory(walletName, WalletManager.DefaultAccount)).Returns(accountsHistory);
+            List<FlatHistory> flat = addresses
+                .SelectMany(s => s.Transactions.Select(t => new FlatHistory {Address = s, Transaction = t})).ToList();
+
+            var accountsHistory = new List<AccountHistory> {new AccountHistory {History = flat, Account = account}};
+            var mockWalletManager = this.ConfigureMock<IWalletManager>();
+
+            mockWalletManager.Setup(w => w.GetHistory(walletName, WalletManager.DefaultAccount))
+                .Returns(accountsHistory);
             mockWalletManager.Setup(w => w.GetWallet(walletName)).Returns(wallet);
 
-            var controller = new WalletController(this.LoggerFactory.Object, mockWalletManager.Object, new Mock<IWalletTransactionHandler>().Object, new Mock<IWalletSyncManager>().Object, It.IsAny<ConnectionManager>(), this.Network, this.chainIndexer, new Mock<IBroadcasterManager>().Object, DateTimeProvider.Default);
-            IActionResult result = controller.GetHistory(new WalletHistoryRequest
+            var controller = GetWalletController();
+
+            IActionResult result = await controller.GetHistory(new WalletHistoryRequest
             {
                 WalletName = walletName
             });
@@ -889,7 +894,7 @@
             Assert.Single(model.AccountsHistoryModel);
 
             AccountHistoryModel historyModel = model.AccountsHistoryModel.ElementAt(0);
-            
+
             // We should have 11 entries. The most recent is our stake. The other 10 are receives.
             Assert.Equal(numberOfCoinStakeInputs + 1, historyModel.TransactionsHistory.Count);
             TransactionItemModel resultingTransactionModel = historyModel.TransactionsHistory.ElementAt(0);
@@ -905,8 +910,7 @@
         }
 
         [Fact]
-        public void GetHistoryWithValidModelWithTransactionSpendingDetailsReturnsWalletHistoryModel()
->>>>>>> 49b9ff4a
+        public async Task GetHistoryWithValidModelWithTransactionSpendingDetailsReturnsWalletHistoryModel()
         {
             string walletName = "myWallet";
             HdAddress changeAddress = WalletTestsHelpers.CreateAddress(changeAddress: true);
