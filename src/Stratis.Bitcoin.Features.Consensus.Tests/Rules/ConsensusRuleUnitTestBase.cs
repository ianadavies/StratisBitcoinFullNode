﻿using System;
using System.Collections.Generic;
using Microsoft.Extensions.Logging;
using Moq;
using NBitcoin;
<<<<<<< HEAD
using Stratis.Bitcoin.Base;
=======
using NBitcoin.Rules;
>>>>>>> 66d7ff61
using Stratis.Bitcoin.Base.Deployments;
using Stratis.Bitcoin.BlockPulling;
using Stratis.Bitcoin.Configuration.Settings;
using Stratis.Bitcoin.Consensus;
using Stratis.Bitcoin.Consensus.Rules;
using Stratis.Bitcoin.Features.Consensus.CoinViews;
using Stratis.Bitcoin.Features.Consensus.Interfaces;
using Stratis.Bitcoin.Tests.Common;
using Stratis.Bitcoin.Utilities;

namespace Stratis.Bitcoin.Features.Consensus.Tests.Rules
{
    public class ConsensusRuleUnitTestBase
    {
        protected Network network;
        protected Mock<ILogger> logger;
        protected Mock<ILoggerFactory> loggerFactory;
        protected Mock<IDateTimeProvider> dateTimeProvider;
        protected ConcurrentChain concurrentChain;
        protected NodeDeployments nodeDeployments;
        protected ConsensusSettings consensusSettings;
        protected Mock<ICheckpoints> checkpoints;
<<<<<<< HEAD
        protected Mock<IChainState> chainState;
        protected List<ConsensusRule> ruleRegistrations;
=======
        protected List<IConsensusRule> ruleRegistrations;
>>>>>>> 66d7ff61
        protected Mock<IRuleRegistration> ruleRegistration;
        protected RuleContext ruleContext;
        protected Transaction lastAddedTransaction;

        protected ConsensusRuleUnitTestBase(Network network)
        {
            this.network = network;

            this.logger = new Mock<ILogger>();
            this.loggerFactory = new Mock<ILoggerFactory>();
            this.loggerFactory.Setup(l => l.CreateLogger(It.IsAny<string>())).Returns(new Mock<ILogger>().Object);
            this.dateTimeProvider = new Mock<IDateTimeProvider>();

            this.concurrentChain = new ConcurrentChain(this.network);
            this.nodeDeployments = new NodeDeployments(this.network, this.concurrentChain);
            this.consensusSettings = new ConsensusSettings();
            this.checkpoints = new Mock<ICheckpoints>();

            this.ruleRegistrations = new List<IConsensusRule>();
            this.ruleRegistration = new Mock<IRuleRegistration>();
            this.ruleRegistration.Setup(r => r.GetRules()).Returns(() => { return this.ruleRegistrations; });

            if (network.Consensus.IsProofOfStake)
            {
                this.ruleContext = new PosRuleContext(new ValidationContext(), this.dateTimeProvider.Object.GetTimeOffset());
            }
            else
            {
                this.ruleContext = new PowRuleContext(new ValidationContext(), this.dateTimeProvider.Object.GetTimeOffset());
            }
        }

        protected void AddBlocksToChain(ConcurrentChain chain, int blockAmount)
        {
            uint nonce = RandomUtils.GetUInt32();
            uint256 prevBlockHash = chain.Tip.HashBlock;

            (this.ruleContext as UtxoRuleContext).UnspentOutputSet = new UnspentOutputSet();
            (this.ruleContext as UtxoRuleContext).UnspentOutputSet.SetCoins(new UnspentOutputs[0]);

            for (int i = 0; i < blockAmount; i++)
            {
                Block block = chain.Network.Consensus.ConsensusFactory.CreateBlock();
                Transaction transaction = chain.Network.CreateTransaction();
                block.AddTransaction(transaction);
                block.UpdateMerkleRoot();
                block.Header.BlockTime = new DateTimeOffset(new DateTime(2017, 1, 1, 0, 0, 0, DateTimeKind.Utc).AddDays(i));
                block.Header.HashPrevBlock = prevBlockHash;
                block.Header.Nonce = nonce;
                chain.SetTip(block.Header);
                prevBlockHash = block.GetHash();
                (this.ruleContext as UtxoRuleContext).UnspentOutputSet.Update(transaction, i);
                this.lastAddedTransaction = transaction;
            }
        }
    }

    public class PosConsensusRuleUnitTestBase : ConsensusRuleUnitTestBase
    {
        protected Mock<IStakeChain> stakeChain;
        protected Mock<IStakeValidator> stakeValidator;
        protected Mock<IBlockPuller> lookaheadBlockPuller;
        protected Mock<ICoinView> coinView;

        public PosConsensusRuleUnitTestBase() : base(KnownNetworks.StratisTest)
        {
            this.stakeChain = new Mock<IStakeChain>();
            this.stakeValidator = new Mock<IStakeValidator>();
            this.lookaheadBlockPuller = new Mock<IBlockPuller>();
            this.coinView = new Mock<ICoinView>();
        }

        protected T CreateRule<T>() where T : ConsensusRule, new()
        {
            return new T()
            {
                Logger = this.logger.Object,
                Parent = new TestPosConsensusRules(this.network, this.loggerFactory.Object, this.dateTimeProvider.Object, this.concurrentChain, this.nodeDeployments, this.consensusSettings, this.checkpoints.Object, this.coinView.Object, this.stakeChain.Object, this.stakeValidator.Object, this.chainState.Object)
            };
        }
    }

    public class ConsensusRuleUnitTestBase<T> where T : ConsensusRuleEngine
    {
        protected Network network;
        protected Mock<ILoggerFactory> loggerFactory;
        protected Mock<IDateTimeProvider> dateTimeProvider;
        protected ConcurrentChain concurrentChain;
        protected NodeDeployments nodeDeployments;
        protected ConsensusSettings consensusSettings;
        protected Mock<ICheckpoints> checkpoints;
<<<<<<< HEAD
        protected Mock<IChainState> chainState;
        protected List<ConsensusRule> ruleRegistrations;
=======
>>>>>>> 66d7ff61
        protected Mock<IRuleRegistration> ruleRegistration;
        protected T consensusRules;
        protected RuleContext ruleContext;

        protected ConsensusRuleUnitTestBase(Network network)
        {
            this.network = network;
            this.loggerFactory = new Mock<ILoggerFactory>();
            this.loggerFactory.Setup(l => l.CreateLogger(It.IsAny<string>()))
                .Returns(new Mock<ILogger>().Object);
            this.dateTimeProvider = new Mock<IDateTimeProvider>();

            this.concurrentChain = new ConcurrentChain(this.network);
            this.nodeDeployments = new NodeDeployments(this.network, this.concurrentChain);
            this.consensusSettings = new ConsensusSettings();
            this.checkpoints = new Mock<ICheckpoints>();

            if (network.Consensus.IsProofOfStake)
            {
                this.ruleContext = new PosRuleContext(new ValidationContext(), this.dateTimeProvider.Object.GetTimeOffset());
            }
            else
            {
                this.ruleContext = new PowRuleContext(new ValidationContext(), this.dateTimeProvider.Object.GetTimeOffset());
            }
        }

        public virtual T InitializeConsensusRules()
        {
            throw new NotImplementedException("override and initialize the consensusrules!");
        }

        protected static ConcurrentChain GenerateChainWithHeight(int blockAmount, Network network)
        {
            var chain = new ConcurrentChain(network);
            uint nonce = RandomUtils.GetUInt32();
            uint256 prevBlockHash = chain.Genesis.HashBlock;
            for (int i = 0; i < blockAmount; i++)
            {
                Block block = network.Consensus.ConsensusFactory.CreateBlock();
                block.AddTransaction(network.CreateTransaction());
                block.UpdateMerkleRoot();
                block.Header.BlockTime = new DateTimeOffset(new DateTime(2017, 1, 1, 0, 0, 0, DateTimeKind.Utc).AddDays(i));
                block.Header.HashPrevBlock = prevBlockHash;
                block.Header.Nonce = nonce;
                chain.SetTip(block.Header);
                prevBlockHash = block.GetHash();
            }

            return chain;
        }

        protected static ConcurrentChain MineChainWithHeight(int blockAmount, Network network)
        {
            var chain = new ConcurrentChain(network);
            uint256 prevBlockHash = chain.Genesis.HashBlock;
            for (int i = 0; i < blockAmount; i++)
            {
                Block block = TestRulesContextFactory.MineBlock(network, chain);
                chain.SetTip(block.Header);
                prevBlockHash = block.GetHash();
            }

            return chain;
        }
    }


    public class TestConsensusRulesUnitTestBase : ConsensusRuleUnitTestBase<TestConsensusRules>
    {
        public TestConsensusRulesUnitTestBase() : base(KnownNetworks.TestNet)
        {
            this.network.Consensus.Options = new ConsensusOptions();
            this.consensusRules = InitializeConsensusRules();
        }

        public override TestConsensusRules InitializeConsensusRules()
        {
            return new TestConsensusRules(this.network, this.loggerFactory.Object, this.dateTimeProvider.Object, this.concurrentChain, this.nodeDeployments, this.consensusSettings, this.checkpoints.Object, this.chainState.Object);
        }
    }

    public class TestPosConsensusRulesUnitTestBase : ConsensusRuleUnitTestBase<TestPosConsensusRules>
    {
        protected Mock<IStakeChain> stakeChain;
        protected Mock<IStakeValidator> stakeValidator;
        protected Mock<IBlockPuller> lookaheadBlockPuller;
        protected Mock<ICoinView> coinView;

        public TestPosConsensusRulesUnitTestBase() : base(KnownNetworks.StratisTest)
        {
            this.stakeChain = new Mock<IStakeChain>();
            this.stakeValidator = new Mock<IStakeValidator>();
            this.lookaheadBlockPuller = new Mock<IBlockPuller>();
            this.coinView = new Mock<ICoinView>();
            this.consensusRules = InitializeConsensusRules();
        }

        public override TestPosConsensusRules InitializeConsensusRules()
        {
            return new TestPosConsensusRules(this.network, this.loggerFactory.Object, this.dateTimeProvider.Object, this.concurrentChain, this.nodeDeployments, this.consensusSettings, this.checkpoints.Object, this.coinView.Object, this.stakeChain.Object, this.stakeValidator.Object, this.chainState.Object);
        }
    }
}<|MERGE_RESOLUTION|>--- conflicted
+++ resolved
@@ -3,11 +3,8 @@
 using Microsoft.Extensions.Logging;
 using Moq;
 using NBitcoin;
-<<<<<<< HEAD
+using NBitcoin.Rules;
 using Stratis.Bitcoin.Base;
-=======
-using NBitcoin.Rules;
->>>>>>> 66d7ff61
 using Stratis.Bitcoin.Base.Deployments;
 using Stratis.Bitcoin.BlockPulling;
 using Stratis.Bitcoin.Configuration.Settings;
@@ -30,12 +27,8 @@
         protected NodeDeployments nodeDeployments;
         protected ConsensusSettings consensusSettings;
         protected Mock<ICheckpoints> checkpoints;
-<<<<<<< HEAD
+        protected List<IConsensusRule> rules;
         protected Mock<IChainState> chainState;
-        protected List<ConsensusRule> ruleRegistrations;
-=======
-        protected List<IConsensusRule> ruleRegistrations;
->>>>>>> 66d7ff61
         protected Mock<IRuleRegistration> ruleRegistration;
         protected RuleContext ruleContext;
         protected Transaction lastAddedTransaction;
@@ -49,23 +42,20 @@
             this.loggerFactory.Setup(l => l.CreateLogger(It.IsAny<string>())).Returns(new Mock<ILogger>().Object);
             this.dateTimeProvider = new Mock<IDateTimeProvider>();
 
+            this.chainState = new Mock<IChainState>();
+            this.checkpoints = new Mock<ICheckpoints>();
             this.concurrentChain = new ConcurrentChain(this.network);
+            this.consensusSettings = new ConsensusSettings();
             this.nodeDeployments = new NodeDeployments(this.network, this.concurrentChain);
-            this.consensusSettings = new ConsensusSettings();
-            this.checkpoints = new Mock<ICheckpoints>();
-
-            this.ruleRegistrations = new List<IConsensusRule>();
+
+            this.rules = new List<IConsensusRule>();
             this.ruleRegistration = new Mock<IRuleRegistration>();
-            this.ruleRegistration.Setup(r => r.GetRules()).Returns(() => { return this.ruleRegistrations; });
+            this.ruleRegistration.Setup(r => r.GetRules()).Returns(() => { return this.rules; });
 
             if (network.Consensus.IsProofOfStake)
-            {
                 this.ruleContext = new PosRuleContext(new ValidationContext(), this.dateTimeProvider.Object.GetTimeOffset());
-            }
             else
-            {
                 this.ruleContext = new PowRuleContext(new ValidationContext(), this.dateTimeProvider.Object.GetTimeOffset());
-            }
         }
 
         protected void AddBlocksToChain(ConcurrentChain chain, int blockAmount)
@@ -127,11 +117,8 @@
         protected NodeDeployments nodeDeployments;
         protected ConsensusSettings consensusSettings;
         protected Mock<ICheckpoints> checkpoints;
-<<<<<<< HEAD
         protected Mock<IChainState> chainState;
         protected List<ConsensusRule> ruleRegistrations;
-=======
->>>>>>> 66d7ff61
         protected Mock<IRuleRegistration> ruleRegistration;
         protected T consensusRules;
         protected RuleContext ruleContext;
@@ -140,14 +127,14 @@
         {
             this.network = network;
             this.loggerFactory = new Mock<ILoggerFactory>();
-            this.loggerFactory.Setup(l => l.CreateLogger(It.IsAny<string>()))
-                .Returns(new Mock<ILogger>().Object);
+            this.loggerFactory.Setup(l => l.CreateLogger(It.IsAny<string>())).Returns(new Mock<ILogger>().Object);
+
+            this.chainState = new Mock<IChainState>();
+            this.checkpoints = new Mock<ICheckpoints>();
+            this.concurrentChain = new ConcurrentChain(this.network);
+            this.consensusSettings = new ConsensusSettings();
             this.dateTimeProvider = new Mock<IDateTimeProvider>();
-
-            this.concurrentChain = new ConcurrentChain(this.network);
             this.nodeDeployments = new NodeDeployments(this.network, this.concurrentChain);
-            this.consensusSettings = new ConsensusSettings();
-            this.checkpoints = new Mock<ICheckpoints>();
 
             if (network.Consensus.IsProofOfStake)
             {
