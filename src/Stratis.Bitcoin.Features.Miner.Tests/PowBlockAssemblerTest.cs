﻿using System;
using System.Collections.Generic;
using Microsoft.Extensions.Logging;
using Moq;
using NBitcoin;
using Stratis.Bitcoin.Base;
using Stratis.Bitcoin.Base.Deployments;
using Stratis.Bitcoin.Configuration;
using Stratis.Bitcoin.Configuration.Settings;
using Stratis.Bitcoin.Consensus;
using Stratis.Bitcoin.Consensus.Rules;
using Stratis.Bitcoin.Features.Consensus;
using Stratis.Bitcoin.Features.Consensus.CoinViews;
using Stratis.Bitcoin.Features.Consensus.Interfaces;
using Stratis.Bitcoin.Features.Consensus.Rules;
using Stratis.Bitcoin.Features.MemoryPool;
using Stratis.Bitcoin.Features.MemoryPool.Interfaces;
using Stratis.Bitcoin.Mining;
using Stratis.Bitcoin.Tests.Common;
using Stratis.Bitcoin.Tests.Common.Logging;
using Stratis.Bitcoin.Utilities;
using Stratis.Bitcoin.Utilities.Extensions;
using Xunit;

namespace Stratis.Bitcoin.Features.Miner.Tests
{
    public class PowBlockAssemblerTest : LogsTestBase
    {
        private readonly Mock<IConsensusManager> consensusLoop;
        private readonly Mock<IConsensusRuleEngine> consensusRules;

        private readonly Mock<ITxMempool> txMempool;
        private readonly Mock<IDateTimeProvider> dateTimeProvider;
        private RuleContext callbackRuleContext;
        private readonly Money powReward;
        private readonly Network testNetwork;
        private readonly Key key;

        public PowBlockAssemblerTest()
        {
            this.consensusLoop = new Mock<IConsensusManager>();
            this.consensusRules = new Mock<IConsensusRuleEngine>();
            this.txMempool = new Mock<ITxMempool>();
            this.dateTimeProvider = new Mock<IDateTimeProvider>();
            this.powReward = Money.Coins(50);
            this.testNetwork = KnownNetworks.TestNet;
            this.key = new Key();

            SetupConsensusLoop();
        }

        [Fact]
        public void CreateNewBlock_WithScript_ReturnsBlockTemplate()
        {
            this.ExecuteWithConsensusOptions(new ConsensusOptions(), () =>
            {
                ConcurrentChain chain = GenerateChainWithHeight(5, this.testNetwork, this.key);
                this.SetupRulesEngine(chain);
                this.consensusLoop.Setup(s => s.Tip).Returns(chain.Tip);
                this.dateTimeProvider.Setup(d => d.GetAdjustedTimeAsUnixTimestamp())
                    .Returns(new DateTime(2017, 1, 7, 0, 0, 1, DateTimeKind.Utc).ToUnixTimestamp());
                Transaction transaction = CreateTransaction(this.testNetwork, this.key, 5, new Money(400 * 1000 * 1000), new Key(), new uint256(124124));
                var txFee = new Money(1000);
                SetupTxMempool(chain, this.testNetwork.Consensus.Options as ConsensusOptions, txFee, transaction);
                this.consensusRules
                    .Setup(s => s.CreateRuleContext(It.IsAny<ValidationContext>()))
                    .Returns(new PowRuleContext());

                var blockDefinition = new PowBlockDefinition(this.consensusLoop.Object, this.dateTimeProvider.Object, this.LoggerFactory.Object, this.txMempool.Object, new MempoolSchedulerLock(), this.testNetwork, this.consensusRules.Object);

                BlockTemplate blockTemplate = blockDefinition.Build(chain.Tip, this.key.ScriptPubKey);

                Assert.Equal(new Money(1000), blockTemplate.TotalFee);
                Assert.Equal(2, blockTemplate.Block.Transactions.Count);
                Assert.Equal(536870912, blockTemplate.Block.Header.Version);

                Assert.Equal(2, blockTemplate.Block.Transactions.Count);

                Transaction resultingTransaction = blockTemplate.Block.Transactions[0];
                Assert.Equal((uint)new DateTime(2017, 1, 7, 0, 0, 1, DateTimeKind.Utc).ToUnixTimestamp(), resultingTransaction.Time);
                Assert.NotEmpty(resultingTransaction.Inputs);
                Assert.NotEmpty(resultingTransaction.Outputs);
                Assert.True(resultingTransaction.IsCoinBase);
                Assert.False(resultingTransaction.IsCoinStake);
                Assert.Equal(TxIn.CreateCoinbase(6).ScriptSig, resultingTransaction.Inputs[0].ScriptSig);
                Assert.Equal(this.powReward + txFee, resultingTransaction.TotalOut);
                Assert.Equal(this.key.ScriptPubKey, resultingTransaction.Outputs[0].ScriptPubKey);
                Assert.Equal(this.powReward + txFee, resultingTransaction.Outputs[0].Value);

                resultingTransaction = blockTemplate.Block.Transactions[1];
                Assert.NotEmpty(resultingTransaction.Inputs);
                Assert.NotEmpty(resultingTransaction.Outputs);
                Assert.False(resultingTransaction.IsCoinBase);
                Assert.False(resultingTransaction.IsCoinStake);
                Assert.Equal(new Money(400 * 1000 * 1000), resultingTransaction.TotalOut);
                Assert.Equal(transaction.Inputs[0].PrevOut.Hash, resultingTransaction.Inputs[0].PrevOut.Hash);
                Assert.Equal(transaction.Inputs[0].ScriptSig, transaction.Inputs[0].ScriptSig);

                Assert.Equal(transaction.Outputs[0].ScriptPubKey, resultingTransaction.Outputs[0].ScriptPubKey);
                Assert.Equal(new Money(400 * 1000 * 1000), resultingTransaction.Outputs[0].Value);
            });
        }

        [Fact]
        public void CreateNewBlock_WithScript_ValidatesTemplateUsingRuleContext()
        {
            var newOptions = new ConsensusOptions() { MaxBlockWeight = 1500 };

            this.ExecuteWithConsensusOptions(newOptions, () =>
            {
                ConcurrentChain chain = GenerateChainWithHeight(5, this.testNetwork, this.key);
                this.SetupRulesEngine(chain);

                this.dateTimeProvider.Setup(d => d.GetAdjustedTimeAsUnixTimestamp())
                    .Returns(new DateTime(2017, 1, 7, 0, 0, 1, DateTimeKind.Utc).ToUnixTimestamp());
                this.consensusLoop.Setup(c => c.Tip)
                    .Returns(chain.GetBlock(5));

                Transaction transaction = CreateTransaction(this.testNetwork, this.key, 5, new Money(400 * 1000 * 1000), new Key(), new uint256(124124));
                var txFee = new Money(1000);
                SetupTxMempool(chain, this.testNetwork.Consensus.Options as ConsensusOptions, txFee, transaction);
                ValidationContext validationContext = null;
<<<<<<< HEAD
                var powRuleContext = new PowRuleContext(new ValidationContext(), this.dateTimeProvider.Object.GetTimeOffset());
=======
                var powRuleContext = new PowRuleContext(new ValidationContext(), this.testNetwork.Consensus, chain.Tip, this.dateTimeProvider.Object.GetTimeOffset());
>>>>>>> da219923
                this.consensusRules
                    .Setup(s => s.CreateRuleContext(It.IsAny<ValidationContext>())).Callback<ValidationContext>((r) => validationContext = r)
                    .Returns(powRuleContext);

                var blockDefinition = new PowBlockDefinition(this.consensusLoop.Object, this.dateTimeProvider.Object, this.LoggerFactory.Object, this.txMempool.Object, new MempoolSchedulerLock(), this.testNetwork, this.consensusRules.Object);

                BlockTemplate blockTemplate = blockDefinition.Build(chain.Tip, this.key.ScriptPubKey);
                Assert.NotNull(this.callbackRuleContext);

                Assert.True(this.callbackRuleContext.MinedBlock);
                Assert.Equal(blockTemplate.Block.GetHash(), validationContext.Block.GetHash());
                Assert.Equal(1500, this.network.Consensus.Options.MaxBlockWeight);
                this.consensusLoop.Verify();
            });
        }

        [Fact]
        public void ComputeBlockVersion_UsingChainTipAndConsensus_NoBip9DeploymentActive_UpdatesHeightAndVersion()
        {
            this.ExecuteWithConsensusOptions(new ConsensusOptions(), () =>
            {
                ConcurrentChain chain = GenerateChainWithHeight(5, this.testNetwork, new Key());

                var blockDefinition = new PowTestBlockDefinition(this.consensusLoop.Object, this.dateTimeProvider.Object, this.LoggerFactory.Object, this.txMempool.Object, new MempoolSchedulerLock(), this.testNetwork, this.consensusRules.Object);

                (int Height, int Version) result = blockDefinition.ComputeBlockVersion(chain.GetBlock(4));

                Assert.Equal(5, result.Height);
                uint version = ThresholdConditionCache.VersionbitsTopBits;
                Assert.Equal((int)version, result.Version);
            });
        }

        [Fact]
        public void ComputeBlockVersion_UsingChainTipAndConsensus_Bip9DeploymentActive_UpdatesHeightAndVersion()
        {
            ConsensusOptions options = this.testNetwork.Consensus.Options;
            int minerConfirmationWindow = this.testNetwork.Consensus.MinerConfirmationWindow;
            int ruleChangeActivationThreshold = this.testNetwork.Consensus.RuleChangeActivationThreshold;
            try
            {
                var newOptions = new ConsensusOptions();
                this.testNetwork.Consensus.Options = newOptions;
                this.testNetwork.Consensus.BIP9Deployments[0] = new BIP9DeploymentsParameters(19,
                    new DateTimeOffset(new DateTime(2016, 1, 1, 0, 0, 0, DateTimeKind.Utc)),
                    new DateTimeOffset(new DateTime(2018, 1, 1, 0, 0, 0, DateTimeKind.Utc)));
                this.testNetwork.Consensus.MinerConfirmationWindow = 2;
                this.testNetwork.Consensus.RuleChangeActivationThreshold = 2;

                ConcurrentChain chain = GenerateChainWithHeightAndActivatedBip9(5, this.testNetwork, new Key(), this.testNetwork.Consensus.BIP9Deployments[0]);

                var blockDefinition = new PowTestBlockDefinition(this.consensusLoop.Object, this.dateTimeProvider.Object, this.LoggerFactory.Object, this.txMempool.Object, new MempoolSchedulerLock(), this.testNetwork, this.consensusRules.Object);

                (int Height, int Version) result = blockDefinition.ComputeBlockVersion(chain.GetBlock(4));

                Assert.Equal(5, result.Height);
                uint version = ThresholdConditionCache.VersionbitsTopBits;
                int expectedVersion = (int)(version |= (((uint)1) << 19));
                //Assert.Equal(version, result.Version);
                Assert.NotEqual((int)ThresholdConditionCache.VersionbitsTopBits, result.Version);
            }
            finally
            {
                // This is a static in the global context so be careful updating it. I'm resetting it after being done testing so I don't influence other tests.
                this.testNetwork.Consensus.Options = options;
                this.testNetwork.Consensus.BIP9Deployments[0] = null;
                this.testNetwork.Consensus.MinerConfirmationWindow = minerConfirmationWindow;
                this.testNetwork.Consensus.RuleChangeActivationThreshold = ruleChangeActivationThreshold;
            }
        }

        [Fact]
        public void CreateCoinbase_CreatesCoinbaseTemplateTransaction_AddsToBlockTemplate()
        {
            this.ExecuteWithConsensusOptions(new ConsensusOptions(), () =>
            {
                ConcurrentChain chain = GenerateChainWithHeight(5, this.testNetwork, this.key);
                this.dateTimeProvider.Setup(d => d.GetAdjustedTimeAsUnixTimestamp())
                    .Returns(new DateTime(2017, 1, 7, 0, 0, 1, DateTimeKind.Utc).ToUnixTimestamp());

                var blockDefinition = new PowTestBlockDefinition(this.consensusLoop.Object, this.dateTimeProvider.Object, this.LoggerFactory.Object, this.txMempool.Object, new MempoolSchedulerLock(), this.testNetwork, this.consensusRules.Object);

                BlockTemplate result = blockDefinition.CreateCoinBase(chain.Tip, this.key.ScriptPubKey);

                Assert.NotEmpty(result.Block.Transactions);

                Transaction resultingTransaction = result.Block.Transactions[0];
                Assert.Equal((uint)new DateTime(2017, 1, 7, 0, 0, 1, DateTimeKind.Utc).ToUnixTimestamp(), resultingTransaction.Time);
                Assert.True(resultingTransaction.IsCoinBase);
                Assert.False(resultingTransaction.IsCoinStake);
                Assert.Equal(Money.Zero, resultingTransaction.TotalOut);

                Assert.NotEmpty(resultingTransaction.Inputs);
                Assert.Equal(TxIn.CreateCoinbase(6).ScriptSig, resultingTransaction.Inputs[0].ScriptSig);

                Assert.NotEmpty(resultingTransaction.Outputs);
                Assert.Equal(this.key.ScriptPubKey, resultingTransaction.Outputs[0].ScriptPubKey);
                Assert.Equal(Money.Zero, resultingTransaction.Outputs[0].Value);
            });
        }

        [Fact]
        public void UpdateHeaders_UsingChainAndNetwork_PreparesBlockHeaders()
        {
            this.ExecuteWithConsensusOptions(new ConsensusOptions(), () =>
            {
                this.dateTimeProvider.Setup(d => d.GetTimeOffset()).Returns(new DateTimeOffset(new DateTime(2017, 1, 7, 0, 0, 0, DateTimeKind.Utc)));

                ConcurrentChain chain = GenerateChainWithHeight(5, this.testNetwork, new Key(), new Target(235325239));

                var blockDefinition = new PowTestBlockDefinition(this.consensusLoop.Object, this.dateTimeProvider.Object, this.LoggerFactory.Object, this.txMempool.Object, new MempoolSchedulerLock(), this.testNetwork, this.consensusRules.Object);
                Block block = blockDefinition.UpdateHeaders(chain.Tip);

                Assert.Equal(chain.Tip.HashBlock, block.Header.HashPrevBlock);
                Assert.Equal((uint)1483747200, block.Header.Time);
                Assert.Equal(1, block.Header.Bits.Difficulty);
                Assert.Equal((uint)0, block.Header.Nonce);
            });
        }

        [Fact]
        public void TestBlockValidity_UsesRuleContextToValidateBlock()
        {
            var newOptions = new ConsensusOptions() { MaxBlockWeight = 1500 };

            this.ExecuteWithConsensusOptions(newOptions, () =>
            {
                ConcurrentChain chain = GenerateChainWithHeight(5, this.testNetwork, new Key());
                this.consensusLoop.Setup(c => c.Tip).Returns(chain.GetBlock(5));

                ValidationContext validationContext = null;
<<<<<<< HEAD
                var powRuleContext = new PowRuleContext(new ValidationContext(), this.dateTimeProvider.Object.GetTimeOffset());
=======
                var powRuleContext = new PowRuleContext(new ValidationContext(), this.testNetwork.Consensus, chain.Tip, this.dateTimeProvider.Object.GetTimeOffset());
>>>>>>> da219923
                this.consensusRules
                    .Setup(s => s.CreateRuleContext(It.IsAny<ValidationContext>())).Callback<ValidationContext>((r) => validationContext = r)
                    .Returns(powRuleContext);

                var powBlockAssembler = new PowTestBlockDefinition(this.consensusLoop.Object, this.dateTimeProvider.Object, this.LoggerFactory.Object, this.txMempool.Object, new MempoolSchedulerLock(), this.testNetwork, this.consensusRules.Object);
                Block block = powBlockAssembler.TestBlockValidity();

                Assert.NotNull(this.callbackRuleContext);

                Assert.True(this.callbackRuleContext.MinedBlock);
                Assert.Equal(block.GetHash(), validationContext.Block.GetHash());
                Assert.Equal(1500, this.network.Consensus.Options.MaxBlockWeight);
                this.consensusLoop.Verify();
            });
        }

        [Fact]
        public void AddTransactions_WithoutTransactionsInMempool_DoesNotAddEntriesToBlock()
        {
            var newOptions = new ConsensusOptions() { MaxBlockWeight = 1500 };

            this.ExecuteWithConsensusOptions(newOptions, () =>
            {
                ConcurrentChain chain = GenerateChainWithHeight(5, this.testNetwork, new Key());
                this.consensusLoop.Setup(c => c.Tip)
                    .Returns(chain.GetBlock(5));
                var indexedTransactionSet = new TxMempool.IndexedTransactionSet();
                this.txMempool.Setup(t => t.MapTx)
                    .Returns(indexedTransactionSet);

                var blockDefinition = new PowTestBlockDefinition(this.consensusLoop.Object, this.dateTimeProvider.Object, this.LoggerFactory.Object, this.txMempool.Object,
                    new MempoolSchedulerLock(), this.testNetwork, this.consensusRules.Object);

                (Block Block, int Selected, int Updated) result = blockDefinition.AddTransactions();

                Assert.Empty(result.Block.Transactions);
                Assert.Equal(0, result.Selected);
                Assert.Equal(0, result.Updated);
            });
        }

        [Fact]
        public void AddTransactions_TransactionNotInblock_AddsTransactionToBlock()
        {
            var newOptions = new ConsensusOptions() { MaxBlockWeight = 1500 };

            this.ExecuteWithConsensusOptions(newOptions, () =>
            {
                ConcurrentChain chain = GenerateChainWithHeight(5, this.testNetwork, this.key);
                this.consensusLoop.Setup(c => c.Tip).Returns(chain.GetBlock(5));
                Transaction transaction = CreateTransaction(this.testNetwork, this.key, 5, new Money(400 * 1000 * 1000), new Key(), new uint256(124124));
                var txFee = new Money(1000);
                SetupTxMempool(chain, newOptions, txFee, transaction);

                var blockDefinition = new PowTestBlockDefinition(this.consensusLoop.Object, this.dateTimeProvider.Object, this.LoggerFactory.Object, this.txMempool.Object,
                    new MempoolSchedulerLock(), this.testNetwork, this.consensusRules.Object);

                (Block Block, int Selected, int Updated) result = blockDefinition.AddTransactions();

                Assert.NotEmpty(result.Block.Transactions);

                Assert.Equal(transaction.ToHex(), result.Block.Transactions[0].ToHex());
                Assert.Equal(1, result.Selected);
                Assert.Equal(0, result.Updated);
            });
        }

        [Fact]
        public void AddTransactions_TransactionAlreadyInInblock_DoesNotAddTransactionToBlock()
        {
            var newOptions = new ConsensusOptions() { MaxBlockWeight = 1500 };

            this.ExecuteWithConsensusOptions(newOptions, () =>
            {
                ConcurrentChain chain = GenerateChainWithHeight(5, this.testNetwork, this.key);
                this.consensusLoop.Setup(c => c.Tip)
                    .Returns(chain.GetBlock(5));
                Transaction transaction = CreateTransaction(this.testNetwork, this.key, 5, new Money(400 * 1000 * 1000), new Key(), new uint256(124124));
                var txFee = new Money(1000);
                TxMempoolEntry[] entries = SetupTxMempool(chain, newOptions, txFee, transaction);

                var blockDefinition = new PowTestBlockDefinition(this.consensusLoop.Object, this.dateTimeProvider.Object, this.LoggerFactory.Object, this.txMempool.Object, new MempoolSchedulerLock(), this.testNetwork, this.consensusRules.Object);
                blockDefinition.AddInBlockTxEntries(entries);

                (Block Block, int Selected, int Updated) result = blockDefinition.AddTransactions();

                Assert.Empty(result.Block.Transactions);
                Assert.Equal(0, result.Selected);
                Assert.Equal(0, result.Updated);
            });
        }

        private void ExecuteWithConsensusOptions(ConsensusOptions newOptions, Action action)
        {
            ConsensusOptions options = this.testNetwork.Consensus.Options;
            try
            {
                this.testNetwork.Consensus.Options = newOptions;

                action();
            }
            finally
            {
                // This is a static in the global context so be careful updating it. I'm resetting it after being done testing so I don't influence other tests.
                this.testNetwork.Consensus.Options = options;
                this.testNetwork.Consensus.BIP9Deployments[0] = null;
            }
        }

        private static ConcurrentChain GenerateChainWithHeightAndActivatedBip9(int blockAmount, Network network, Key key, BIP9DeploymentsParameters parameter, Target bits = null)
        {
            var chain = new ConcurrentChain(network);
            uint nonce = RandomUtils.GetUInt32();
            uint256 prevBlockHash = chain.Genesis.HashBlock;
            for (int i = 0; i < blockAmount; i++)
            {
                Block block = network.Consensus.ConsensusFactory.CreateBlock();
                Transaction coinbase = CreateCoinbaseTransaction(network, key, chain.Height + 1);

                block.AddTransaction(coinbase);
                block.UpdateMerkleRoot();
                block.Header.BlockTime = new DateTimeOffset(new DateTime(2017, 1, 1, 0, 0, 0, DateTimeKind.Utc).AddDays(i));
                block.Header.HashPrevBlock = prevBlockHash;
                block.Header.Nonce = nonce;

                if (bits != null)
                {
                    block.Header.Bits = bits;
                }

                if (parameter != null)
                {
                    uint version = ThresholdConditionCache.VersionbitsTopBits;
                    version |= ((uint)1) << parameter.Bit;
                    block.Header.Version = (int)version;
                }

                chain.SetTip(block.Header);
                prevBlockHash = block.GetHash();
            }

            return chain;
        }

        private static ConcurrentChain GenerateChainWithHeight(int blockAmount, Network network, Key key, Target bits = null)
        {
            return GenerateChainWithHeightAndActivatedBip9(blockAmount, network, key, null, bits);
        }

        private static Transaction CreateTransaction(Network network, Key inkey, int height, Money amount, Key outKey, uint256 prevOutHash)
        {
            var coinbase = new Transaction();
            coinbase.AddInput(new TxIn(new OutPoint(prevOutHash, 1), inkey.ScriptPubKey));
            coinbase.AddOutput(new TxOut(amount, outKey));
            return coinbase;
        }

        private static Transaction CreateCoinbaseTransaction(Network network, Key key, int height)
        {
            var coinbase = new Transaction();
            coinbase.AddInput(TxIn.CreateCoinbase(height));
            coinbase.AddOutput(new TxOut(network.GetReward(height), key.ScriptPubKey));
            return coinbase;
        }

        private void SetupConsensusLoop()
        {
            this.callbackRuleContext = null;

            this.consensusLoop.Setup(c => c.ConsensusRules.PartialValidationAsync(It.IsAny<ValidationContext>())).Callback<RuleContext>(context =>
            {
                this.callbackRuleContext = context;
            });
        }

        private void SetupRulesEngine(ConcurrentChain chain)
        {
<<<<<<< HEAD
            var powConsensusRules = new PowConsensusRuleEngine(this.network,
                    this.LoggerFactory.Object, this.dateTimeProvider.Object, chain,
                    new NodeDeployments(this.network, chain), new ConsensusSettings(new NodeSettings(this.network)), new Checkpoints(),
                    new Mock<CoinView>().Object, new Mock<IChainState>().Object);
=======
            var powConsensusRules = new PowConsensusRules(this.testNetwork,
                    this.LoggerFactory.Object, this.dateTimeProvider.Object, chain,
                    new NodeDeployments(this.testNetwork, chain), new ConsensusSettings(new NodeSettings(this.testNetwork)), new Checkpoints(),
                    new Mock<ICoinView>().Object, new Mock<ILookaheadBlockPuller>().Object);
>>>>>>> da219923

            powConsensusRules.Register(new FullNodeBuilderConsensusExtension.PowConsensusRulesRegistration());
            this.consensusLoop.SetupGet(x => x.ConsensusRules).Returns(powConsensusRules);
        }

        private TxMempoolEntry[] SetupTxMempool(ConcurrentChain chain, ConsensusOptions newOptions, Money txFee, params Transaction[] transactions)
        {
            uint txTime = Utils.DateTimeToUnixTime(chain.Tip.Header.BlockTime.AddSeconds(25));
            var lockPoints = new LockPoints()
            {
                Height = 4,
                MaxInputBlock = chain.GetBlock(4),
                Time = chain.GetBlock(4).Header.Time
            };

            var resultingTransactionEntries = new List<TxMempoolEntry>();
            var indexedTransactionSet = new TxMempool.IndexedTransactionSet();
            foreach (Transaction transaction in transactions)
            {
                var txPoolEntry = new TxMempoolEntry(transaction, txFee, txTime, 1, 4, new Money(400000000), false, 2, lockPoints, newOptions);
                indexedTransactionSet.Add(txPoolEntry);
                resultingTransactionEntries.Add(txPoolEntry);
            }


            this.txMempool.Setup(t => t.MapTx)
                .Returns(indexedTransactionSet);

            return resultingTransactionEntries.ToArray();
        }

        private class PowTestBlockDefinition : PowBlockDefinition
        {
            public PowTestBlockDefinition(
                IConsensusManager consensusLoop,
                IDateTimeProvider dateTimeProvider,
                ILoggerFactory loggerFactory,
                ITxMempool mempool,
                MempoolSchedulerLock mempoolLock,
                Network network,
                IConsensusRuleEngine consensusRules,
                BlockDefinitionOptions options = null)
                : base(consensusLoop, dateTimeProvider, loggerFactory, mempool, mempoolLock, network, consensusRules)
            {
                this.block = this.BlockTemplate.Block;
            }

            public override BlockTemplate Build(ChainedHeader chainTip, Script scriptPubKey)
            {
                OnBuild(chainTip, scriptPubKey);

                return this.BlockTemplate;
            }

            public void AddInBlockTxEntries(params TxMempoolEntry[] entries)
            {
                foreach (TxMempoolEntry entry in entries)
                {
                    this.inBlock.Add(entry);
                }
            }

            public (int Height, int Version) ComputeBlockVersion(ChainedHeader chainTip)
            {
                this.ChainTip = chainTip;

                base.ComputeBlockVersion();
                return (this.height, this.block.Header.Version);
            }

            public BlockTemplate CreateCoinBase(ChainedHeader chainTip, Script scriptPubKeyIn)
            {
                this.scriptPubKey = scriptPubKeyIn;
                this.ChainTip = chainTip;
                base.CreateCoinbase();
                this.BlockTemplate.Block = this.block;

                return this.BlockTemplate;
            }

            public Block UpdateHeaders(ChainedHeader chainTip)
            {
                this.ChainTip = chainTip;
                base.UpdateHeaders();
                return this.BlockTemplate.Block;
            }

            public new Block TestBlockValidity()
            {
                base.TestBlockValidity();
                return this.block;
            }

            public (Block Block, int Selected, int Updated) AddTransactions()
            {
                int selected;
                int updated;
                base.AddTransactions(out selected, out updated);

                return (this.block, selected, updated);
            }
        }
    }
}<|MERGE_RESOLUTION|>--- conflicted
+++ resolved
@@ -120,11 +120,7 @@
                 var txFee = new Money(1000);
                 SetupTxMempool(chain, this.testNetwork.Consensus.Options as ConsensusOptions, txFee, transaction);
                 ValidationContext validationContext = null;
-<<<<<<< HEAD
                 var powRuleContext = new PowRuleContext(new ValidationContext(), this.dateTimeProvider.Object.GetTimeOffset());
-=======
-                var powRuleContext = new PowRuleContext(new ValidationContext(), this.testNetwork.Consensus, chain.Tip, this.dateTimeProvider.Object.GetTimeOffset());
->>>>>>> da219923
                 this.consensusRules
                     .Setup(s => s.CreateRuleContext(It.IsAny<ValidationContext>())).Callback<ValidationContext>((r) => validationContext = r)
                     .Returns(powRuleContext);
@@ -136,7 +132,7 @@
 
                 Assert.True(this.callbackRuleContext.MinedBlock);
                 Assert.Equal(blockTemplate.Block.GetHash(), validationContext.Block.GetHash());
-                Assert.Equal(1500, this.network.Consensus.Options.MaxBlockWeight);
+                Assert.Equal(1500, this.testNetwork.Consensus.Options.MaxBlockWeight);
                 this.consensusLoop.Verify();
             });
         }
@@ -256,11 +252,7 @@
                 this.consensusLoop.Setup(c => c.Tip).Returns(chain.GetBlock(5));
 
                 ValidationContext validationContext = null;
-<<<<<<< HEAD
                 var powRuleContext = new PowRuleContext(new ValidationContext(), this.dateTimeProvider.Object.GetTimeOffset());
-=======
-                var powRuleContext = new PowRuleContext(new ValidationContext(), this.testNetwork.Consensus, chain.Tip, this.dateTimeProvider.Object.GetTimeOffset());
->>>>>>> da219923
                 this.consensusRules
                     .Setup(s => s.CreateRuleContext(It.IsAny<ValidationContext>())).Callback<ValidationContext>((r) => validationContext = r)
                     .Returns(powRuleContext);
@@ -272,7 +264,7 @@
 
                 Assert.True(this.callbackRuleContext.MinedBlock);
                 Assert.Equal(block.GetHash(), validationContext.Block.GetHash());
-                Assert.Equal(1500, this.network.Consensus.Options.MaxBlockWeight);
+                Assert.Equal(1500, this.testNetwork.Consensus.Options.MaxBlockWeight);
                 this.consensusLoop.Verify();
             });
         }
@@ -438,17 +430,10 @@
 
         private void SetupRulesEngine(ConcurrentChain chain)
         {
-<<<<<<< HEAD
-            var powConsensusRules = new PowConsensusRuleEngine(this.network,
-                    this.LoggerFactory.Object, this.dateTimeProvider.Object, chain,
-                    new NodeDeployments(this.network, chain), new ConsensusSettings(new NodeSettings(this.network)), new Checkpoints(),
-                    new Mock<CoinView>().Object, new Mock<IChainState>().Object);
-=======
-            var powConsensusRules = new PowConsensusRules(this.testNetwork,
+            var powConsensusRules = new PowConsensusRuleEngine(this.testNetwork,
                     this.LoggerFactory.Object, this.dateTimeProvider.Object, chain,
                     new NodeDeployments(this.testNetwork, chain), new ConsensusSettings(new NodeSettings(this.testNetwork)), new Checkpoints(),
-                    new Mock<ICoinView>().Object, new Mock<ILookaheadBlockPuller>().Object);
->>>>>>> da219923
+                    new Mock<ICoinView>().Object, new Mock<IChainState>().Object);
 
             powConsensusRules.Register(new FullNodeBuilderConsensusExtension.PowConsensusRulesRegistration());
             this.consensusLoop.SetupGet(x => x.ConsensusRules).Returns(powConsensusRules);
