--- conflicted
+++ resolved
@@ -48,10 +48,7 @@
   </ItemGroup>
 
   <ItemGroup>
-<<<<<<< HEAD
-=======
     <PackageReference Include="FluentAssertions" Version="5.2.0" />
->>>>>>> 16597cb8
     <PackageReference Include="Microsoft.NET.Test.Sdk" Version="15.5.0" />
     <PackageReference Include="xunit" Version="2.3.1" />
     <PackageReference Include="xunit.runner.visualstudio" Version="2.3.1" />
