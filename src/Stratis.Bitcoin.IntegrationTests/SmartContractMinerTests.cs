﻿using System;
using System.Collections.Generic;
using System.IO;
using System.Linq;
using System.Runtime.CompilerServices;
using System.Text;
using System.Threading.Tasks;
using DBreeze;
using Microsoft.Extensions.Logging;
using NBitcoin;
using Stratis.Bitcoin.Base;
using Stratis.Bitcoin.Base.Deployments;
using Stratis.Bitcoin.BlockPulling;
using Stratis.Bitcoin.Configuration;
using Stratis.Bitcoin.Configuration.Logging;
using Stratis.Bitcoin.Configuration.Settings;
using Stratis.Bitcoin.Connection;
using Stratis.Bitcoin.Features.Consensus;
using Stratis.Bitcoin.Features.Consensus.CoinViews;
using Stratis.Bitcoin.Features.Consensus.Rules;
using Stratis.Bitcoin.Features.MemoryPool;
using Stratis.Bitcoin.Features.MemoryPool.Fee;
using Stratis.Bitcoin.Features.Miner;
using Stratis.Bitcoin.Features.SmartContracts;
using Stratis.Bitcoin.P2P;
using Stratis.Bitcoin.P2P.Peer;
using Stratis.Bitcoin.P2P.Protocol.Payloads;
using Stratis.Bitcoin.Utilities;
using Stratis.SmartContracts;
using Stratis.SmartContracts.Core;
using Stratis.SmartContracts.Core.ContractValidation;
using Stratis.SmartContracts.Core.State;
using Stratis.SmartContracts.Core.Util;
using Xunit;

namespace Stratis.Bitcoin.IntegrationTests.SmartContracts
{
    /// <summary>
    /// This is taken from 'MinerTests.cs' and adjusted to use a different block validator.
    /// </summary>
    public sealed class SmartContractMinerTests
    {
        private static FeeRate blockMinFeeRate = new FeeRate(PowMining.DefaultBlockMinTxFee);

        public static PowBlockAssembler AssemblerForTest(TestContext testContext)
        {
            var options = new AssemblerOptions
            {
                BlockMaxWeight = testContext.network.Consensus.Option<PowConsensusOptions>().MaxBlockWeight,
                BlockMaxSize = testContext.network.Consensus.Option<PowConsensusOptions>().MaxBlockSerializedSize,
                BlockMinFeeRate = blockMinFeeRate
            };

<<<<<<< HEAD
            return new SmartContractBlockAssembler(testContext.consensus, testContext.network, testContext.mempoolLock, testContext.mempool, testContext.date, testContext.chain.Tip, new LoggerFactory(), testContext.stateRoot, testContext.decompiler, testContext.validator, testContext.gasInjector, testContext.keyEncodingStrategy, testContext.cachedCoinView, options);
=======
            return new SmartContractBlockAssembler(testContext.consensus, testContext.network, testContext.mempoolLock, testContext.mempool, testContext.date, testContext.chain.Tip, new LoggerFactory(), testContext.stateRoot, testContext.executorFactory, testContext.cachedCoinView, options);
>>>>>>> 8d757c01
        }

        public class Blockinfo
        {
            public int extranonce;
            public uint nonce;
        }

        public static long[,] blockinfoarr =
        {
            {4, 0xa4a3e223}, {2, 0x15c32f9e}, {1, 0x0375b547}, {1, 0x7004a8a5},
            {2, 0xce440296}, {2, 0x52cfe198}, {1, 0x77a72cd0}, {2, 0xbb5d6f84},
            {2, 0x83f30c2c}, {1, 0x48a73d5b}, {1, 0xef7dcd01}, {2, 0x6809c6c4},
            {2, 0x0883ab3c}, {1, 0x087bbbe2}, {2, 0x2104a814}, {2, 0xdffb6daa},
            {1, 0xee8a0a08}, {2, 0xba4237c1}, {1, 0xa70349dc}, {1, 0x344722bb},
            {3, 0xd6294733}, {2, 0xec9f5c94}, {2, 0xca2fbc28}, {1, 0x6ba4f406},
            {2, 0x015d4532}, {1, 0x6e119b7c}, {2, 0x43e8f314}, {2, 0x27962f38},
            {2, 0xb571b51b}, {2, 0xb36bee23}, {2, 0xd17924a8}, {2, 0x6bc212d9},
            {1, 0x630d4948}, {2, 0x9a4c4ebb}, {2, 0x554be537}, {1, 0xd63ddfc7},
            {2, 0xa10acc11}, {1, 0x759a8363}, {2, 0xfb73090d}, {1, 0xe82c6a34},
            {1, 0xe33e92d7}, {3, 0x658ef5cb}, {2, 0xba32ff22}, {5, 0x0227a10c},
            {1, 0xa9a70155}, {5, 0xd096d809}, {1, 0x37176174}, {1, 0x830b8d0f},
            {1, 0xc6e3910e}, {2, 0x823f3ca8}, {1, 0x99850849}, {1, 0x7521fb81},
            {1, 0xaacaabab}, {1, 0xd645a2eb}, {5, 0x7aea1781}, {5, 0x9d6e4b78},
            {1, 0x4ce90fd8}, {1, 0xabdc832d}, {6, 0x4a34f32a}, {2, 0xf2524c1c},
            {2, 0x1bbeb08a}, {1, 0xad47f480}, {1, 0x9f026aeb}, {1, 0x15a95049},
            {2, 0xd1cb95b2}, {2, 0xf84bbda5}, {1, 0x0fa62cd1}, {1, 0xe05f9169},
            {1, 0x78d194a9}, {5, 0x3e38147b}, {5, 0x737ba0d4}, {1, 0x63378e10},
            {1, 0x6d5f91cf}, {2, 0x88612eb8}, {2, 0xe9639484}, {1, 0xb7fabc9d},
            {2, 0x19b01592}, {1, 0x5a90dd31}, {2, 0x5bd7e028}, {2, 0x94d00323},
            {1, 0xa9b9c01a}, {1, 0x3a40de61}, {1, 0x56e7eec7}, {5, 0x859f7ef6},
            {1, 0xfd8e5630}, {1, 0x2b0c9f7f}, {1, 0xba700e26}, {1, 0x7170a408},
            {1, 0x70de86a8}, {1, 0x74d64cd5}, {1, 0x49e738a1}, {2, 0x6910b602},
            {0, 0x643c565f}, {1, 0x54264b3f}, {2, 0x97ea6396}, {2, 0x55174459},
            {2, 0x03e8779a}, {1, 0x98f34d8f}, {1, 0xc07b2b07}, {1, 0xdfe29668},
            {1, 0x3141c7c1}, {1, 0xb3b595f4}, {1, 0x735abf08}, {5, 0x623bfbce},
            {2, 0xd351e722}, {1, 0xf4ca48c9}, {1, 0x5b19c670}, {1, 0xa164bf0e},
            {2, 0xbbbeb305}, {2, 0xfe1c810a}
        };

        public ChainedBlock CreateBlockIndex(ChainedBlock prev)
        {
            var index = new ChainedBlock(new BlockHeader(), new BlockHeader().GetHash(), prev);
            return index;
        }

        public bool TestSequenceLocks(TestContext testContext, ChainedBlock chainedBlock, Transaction tx, Transaction.LockTimeFlags flags, LockPoints uselock = null)
        {
            var context = new MempoolValidationContext(tx, new MempoolValidationState(false))
            {
                View = new MempoolCoinView(testContext.cachedCoinView, testContext.mempool, testContext.mempoolLock, null)
            };

            context.View.LoadViewAsync(tx).GetAwaiter().GetResult();

            return MempoolValidator.CheckSequenceLocks(chainedBlock, context, flags, uselock, false);
        }

        public class TestContext
        {
            public List<Blockinfo> blockinfo;
            public Network network;
            public Script scriptPubKey;
            public uint160 coinbaseAddress;
            public BlockTemplate newBlock;
            public Transaction tx, tx2;
            public Script script;
            public uint256 hash;
            public TestMemPoolEntryHelper entry;
            public ConcurrentChain chain;
            public ConsensusLoop consensus;
            public DateTimeProvider date;
            public TxMempool mempool;
            public MempoolSchedulerLock mempoolLock;
            public List<Transaction> txFirst;
            public Money BLOCKSUBSIDY = 50 * Money.COIN;
            public Money LOWFEE = Money.CENT;
            public Money HIGHFEE = Money.COIN;
            public Money HIGHERFEE = 4 * Money.COIN;
            public int baseheight;
            public CachedCoinView cachedCoinView;
            public ContractStateRepositoryRoot stateRoot;
            public SmartContractDecompiler decompiler;
            public SmartContractValidator validator;
            public ISmartContractGasInjector gasInjector;
<<<<<<< HEAD
            public IKeyEncodingStrategy keyEncodingStrategy;
=======
            public SmartContractExecutorFactory executorFactory;
>>>>>>> 8d757c01

            private bool useCheckpoints = true;
            public Key privateKey;

            public TestContext()
            {
            }

            public async Task InitializeAsync([CallerMemberName] string callingMethod = "")
            {
                this.blockinfo = new List<Blockinfo>();
                var lst = blockinfoarr.Cast<long>().ToList();
                for (int i = 0; i < lst.Count; i += 2)
                    this.blockinfo.Add(new Blockinfo { extranonce = (int)lst[i], nonce = (uint)lst[i + 1] });

                // Note that by default, these tests run with size accounting enabled.
                this.network = Network.SmartContractsRegTest;
                this.privateKey = new Key();
                this.scriptPubKey = PayToPubkeyHashTemplate.Instance.GenerateScriptPubKey(this.privateKey.PubKey);

                this.coinbaseAddress = new uint160(this.privateKey.PubKey.Hash.ToBytes(), false);
                this.newBlock = new BlockTemplate();

                this.entry = new TestMemPoolEntryHelper();
                this.chain = new ConcurrentChain(this.network);
                this.network.Consensus.Options = new PowConsensusOptions();
                IDateTimeProvider dateTimeProvider = DateTimeProvider.Default;

                this.cachedCoinView = new CachedCoinView(new InMemoryCoinView(this.chain.Tip.HashBlock), dateTimeProvider, new LoggerFactory());

                var loggerFactory = new ExtendedLoggerFactory();
                loggerFactory.AddConsoleWithFilters();

                var nodeSettings = NodeSettings.Default();
                var consensusSettings = new ConsensusSettings().Load(nodeSettings);
                consensusSettings.UseCheckpoints = this.useCheckpoints;

                this.keyEncodingStrategy = BasicKeyEncodingStrategy.Default;

                var folder = TestDirectory.Create(Path.Combine(AppContext.BaseDirectory, callingMethod));

                var engine = new DBreezeEngine(folder.FolderName);
                var byteStore = new DBreezeByteStore(engine, "ContractState1");
                byteStore.Empty();
                ISource<byte[], byte[]> stateDB = new NoDeleteSource<byte[], byte[]>(byteStore);

                this.stateRoot = new ContractStateRepositoryRoot(stateDB);
                this.decompiler = new SmartContractDecompiler();
                this.validator = new SmartContractValidator(new List<ISmartContractValidator>
                {
                    new SmartContractFormatValidator(),
                    new SmartContractDeterminismValidator()
                });

                this.gasInjector = new SmartContractGasInjector();
<<<<<<< HEAD
                SmartContractConsensusValidator consensusValidator = new SmartContractConsensusValidator(this.cachedCoinView, this.network, new Checkpoints(), dateTimeProvider, loggerFactory, this.stateRoot, this.decompiler, this.validator, this.gasInjector, this.keyEncodingStrategy);
=======
                this.executorFactory = new SmartContractExecutorFactory(this.decompiler, this.gasInjector, this.validator, this.network);
                SmartContractConsensusValidator consensusValidator = new SmartContractConsensusValidator(this.cachedCoinView, this.network, new Checkpoints(), dateTimeProvider, loggerFactory, this.stateRoot, this.executorFactory);
>>>>>>> 8d757c01

                var networkPeerFactory = new NetworkPeerFactory(this.network, dateTimeProvider, loggerFactory, new PayloadProvider(), new SelfEndpointTracker());

                var peerAddressManager = new PeerAddressManager(DateTimeProvider.Default, nodeSettings.DataFolder, loggerFactory, new SelfEndpointTracker());
                var peerDiscovery = new PeerDiscovery(new AsyncLoopFactory(loggerFactory), loggerFactory, Network.Main, networkPeerFactory, new NodeLifetime(), nodeSettings, peerAddressManager);
                var connectionSettings = new ConnectionManagerSettings();
                connectionSettings.Load(nodeSettings);
                var connectionManager = new ConnectionManager(dateTimeProvider, loggerFactory, this.network, networkPeerFactory, nodeSettings, new NodeLifetime(), new NetworkPeerConnectionParameters(), peerAddressManager, new IPeerConnector[] { }, peerDiscovery, connectionSettings);

                LookaheadBlockPuller blockPuller = new LookaheadBlockPuller(this.chain, connectionManager, new LoggerFactory());
                PeerBanning peerBanning = new PeerBanning(connectionManager, loggerFactory, dateTimeProvider, peerAddressManager);
                NodeDeployments deployments = new NodeDeployments(this.network, this.chain);
                ConsensusRules consensusRules = new PowConsensusRules(this.network, loggerFactory, dateTimeProvider, this.chain, deployments, consensusSettings, new Checkpoints()).Register(new FullNodeBuilderConsensusExtension.PowConsensusRulesRegistration());
                this.consensus = new ConsensusLoop(new AsyncLoopFactory(loggerFactory), consensusValidator, new NodeLifetime(), this.chain, this.cachedCoinView, blockPuller, new NodeDeployments(this.network, this.chain), loggerFactory, new ChainState(new InvalidBlockHashStore(dateTimeProvider)), connectionManager, dateTimeProvider, new Signals.Signals(), consensusSettings, nodeSettings, peerBanning, consensusRules);
                await this.consensus.StartAsync();

                this.entry.Fee(11);
                this.entry.Height(11);
                var date1 = new MemoryPoolTests.DateTimeProviderSet();
                date1.time = dateTimeProvider.GetTime();
                date1.timeutc = dateTimeProvider.GetUtcNow();
                this.date = date1;
                this.mempool = new TxMempool(dateTimeProvider, new BlockPolicyEstimator(new MempoolSettings(nodeSettings), new LoggerFactory(), nodeSettings), new LoggerFactory(), nodeSettings); ;
                this.mempoolLock = new MempoolSchedulerLock();

                // Simple block creation, nothing special yet:
                this.newBlock = AssemblerForTest(this).CreateNewBlock(this.scriptPubKey);
                this.chain.SetTip(this.newBlock.Block.Header);
                await this.consensus.ValidateAndExecuteBlockAsync(new RuleContext(new BlockValidationContext { Block = this.newBlock.Block }, this.network.Consensus, this.consensus.Tip) { CheckPow = false, CheckMerkleRoot = false });

                // We can't make transactions until we have inputs
                // Therefore, load 100 blocks :)
                this.baseheight = 0;
                List<NBitcoin.Block> blocks = new List<NBitcoin.Block>();
                this.txFirst = new List<Transaction>();
                for (int i = 0; i < this.blockinfo.Count; ++i)
                {
                    var pblock = this.newBlock.Block.Clone(); // pointer for convenience
                    pblock.Header.HashPrevBlock = this.chain.Tip.HashBlock;
                    pblock.Header.Version = 1;
                    pblock.Header.Time = Utils.DateTimeToUnixTime(this.chain.Tip.GetMedianTimePast()) + 1;
                    Transaction txCoinbase = pblock.Transactions[0].Clone();
                    txCoinbase.Inputs.Clear();
                    txCoinbase.Version = 1;
                    txCoinbase.AddInput(new TxIn(new Script(new[] { Op.GetPushOp(this.blockinfo[i].extranonce), Op.GetPushOp(this.chain.Height) })));
                    // Ignore the (optional) segwit commitment added by CreateNewBlock (as the hardcoded nonces don't account for this)
                    txCoinbase.AddOutput(new TxOut(Money.Zero, new Script()));
                    pblock.Transactions[0] = txCoinbase;

                    if (this.txFirst.Count == 0)
                        this.baseheight = this.chain.Height;
                    if (this.txFirst.Count < 4)
                        this.txFirst.Add(pblock.Transactions[0]);
                    pblock.UpdateMerkleRoot();

                    pblock.Header.Nonce = this.blockinfo[i].nonce;

                    this.chain.SetTip(pblock.Header);
                    await this.consensus.ValidateAndExecuteBlockAsync(new RuleContext(new BlockValidationContext { Block = pblock }, this.network.Consensus, this.consensus.Tip) { CheckPow = false, CheckMerkleRoot = false });
                    blocks.Add(pblock);
                }

                // Just to make sure we can still make simple blocks
                this.newBlock = AssemblerForTest(this).CreateNewBlock(this.scriptPubKey);
                Assert.NotNull(this.newBlock);
            }

            internal TestContext WithoutCheckpoints()
            {
                this.useCheckpoints = false;
                return this;
            }
        }

        /// <summary>
        /// Tests creation of a simple token contract
        /// </summary>
        [Fact]
        public async Task SmartContracts_CreateTokenContract_Async()
        {
            TestContext context = new TestContext();
            await context.InitializeAsync();

            ulong gasPrice = 1;
            Gas gasLimit = (Gas)1000000;
            var gasBudget = gasPrice * gasLimit;

            var smartContractCarrier = SmartContractCarrier.CreateContract(1, GetFileDllHelper.GetAssemblyBytesFromFile("SmartContracts/Token.cs"), gasPrice, gasLimit);
            Transaction tx = AddTransactionToMempool(context, smartContractCarrier, context.txFirst[0].GetHash(), 5000000000L - gasBudget, gasBudget);
            BlockTemplate pblocktemplate = await BuildBlockAsync(context);
            uint160 newContractAddress = tx.GetNewContractAddress();
            byte[] ownerFromStorage = context.stateRoot.GetStorageValue(newContractAddress, Encoding.UTF8.GetBytes("Owner"));
            byte[] ownerToBytes = context.privateKey.PubKey.GetAddress(context.network).Hash.ToBytes();
            Assert.Equal(ownerFromStorage, ownerToBytes);
            Assert.NotNull(context.stateRoot.GetCode(newContractAddress));
            Assert.True(pblocktemplate.Block.Transactions[0].Outputs[1].Value > 0); // gas refund
        }

        /// <summary>
        /// Try and spend outputs we don't own
        /// </summary>
        [Fact]
        public async Task SmartContracts_TrySpendingFundsThatArentOurs_Async()
        {
            TestContext context = new TestContext();
            await context.InitializeAsync();

            ulong gasPrice = 1;
            Gas gasLimit = (Gas)1000000;
            var gasBudget = gasPrice * gasLimit;

            SmartContractCarrier contractTransaction = SmartContractCarrier.CreateContract(1, GetFileDllHelper.GetAssemblyBytesFromFile("SmartContracts/TransferTest.cs"), gasPrice, gasLimit);
            Transaction tx = AddTransactionToMempool(context, contractTransaction, context.txFirst[0].GetHash(), 0, gasBudget);
            BlockTemplate pblocktemplate = await BuildBlockAsync(context);
            uint160 newContractAddress = tx.GetNewContractAddress();
            Assert.NotNull(context.stateRoot.GetCode(newContractAddress));
            Assert.True(pblocktemplate.Block.Transactions[0].Outputs[1].Value > 0); // gas refund

            context.mempool.Clear();

            ulong fundsToSend = 5000000000L - gasBudget;

            SmartContractCarrier transferTransaction = SmartContractCarrier.CallContract(1, newContractAddress, "Test", gasPrice, gasLimit);
            BlockTemplate pblocktemplate2 = await AddTransactionToMemPoolAndBuildBlockAsync(context, transferTransaction, context.txFirst[1].GetHash(), fundsToSend, gasBudget);
            Assert.Equal(3, pblocktemplate2.Block.Transactions.Count);

            context.mempool.Clear();

            var maliciousPerson = new Key();
            var entryFee = 10000;
            TestMemPoolEntryHelper entry = new TestMemPoolEntryHelper();
            var maliciousTxBuilder = new TransactionBuilder();
            var maliciousAmount = 500000000; // 5 BTC
            var maliciousPaymentScript = PayToPubkeyHashTemplate.Instance.GenerateScriptPubKey(maliciousPerson.PubKey);

            maliciousTxBuilder.AddCoins(pblocktemplate2.Block.Transactions[2]);
            maliciousTxBuilder.Send(maliciousPaymentScript, maliciousAmount);
            maliciousTxBuilder.SetChange(context.privateKey);
            maliciousTxBuilder.SendFees(entryFee);
            var maliciousTx = maliciousTxBuilder.BuildTransaction(false);

            // Signing example
            //tx.Sign(new Key[] { context.privateKey }, funds);

            context.mempool.AddUnchecked(
                maliciousTx.GetHash(), 
                entry.Fee(entryFee)
                    .Time(context.date.GetTime())
                    .SpendsCoinbase(true)
                    .FromTx(maliciousTx));

            await Assert.ThrowsAsync<ConsensusErrorException>(async () =>
            {
                await BuildBlockAsync(context);
            });
        }

        /// <summary>
        /// Test that contracts correctly send funds to one person
        /// </summary>
        [Fact]
        public async Task SmartContracts_TransferFundsToSingleRecipient_Async()
        {
            var context = new TestContext();
            await context.InitializeAsync();

            ulong gasPrice = 1;
            Gas gasLimit = (Gas)1000000;
            var gasBudget = gasPrice * gasLimit;

            SmartContractCarrier contractTransaction = SmartContractCarrier.CreateContract(1, GetFileDllHelper.GetAssemblyBytesFromFile("SmartContracts/TransferTest.cs"), gasPrice, gasLimit);
            Transaction tx = AddTransactionToMempool(context, contractTransaction, context.txFirst[0].GetHash(), 0, gasBudget);
            BlockTemplate pblocktemplate = await BuildBlockAsync(context);
            uint160 newContractAddress = tx.GetNewContractAddress();
            Assert.NotNull(context.stateRoot.GetCode(newContractAddress));
            Assert.True(pblocktemplate.Block.Transactions[0].Outputs[1].Value > 0); // gas refund

            context.mempool.Clear();

            ulong fundsToSend = 5000000000L - gasBudget;

            SmartContractCarrier transferTransaction = SmartContractCarrier.CallContract(1, newContractAddress, "Test", gasPrice, gasLimit);
            BlockTemplate pblocktemplate2 = await AddTransactionToMemPoolAndBuildBlockAsync(context, transferTransaction, context.txFirst[1].GetHash(), fundsToSend, gasBudget);
            Assert.Equal(3, pblocktemplate2.Block.Transactions.Count);
            Assert.True(pblocktemplate2.Block.Transactions[0].Outputs[1].Value > 0); // gas refund
            Assert.Single(pblocktemplate2.Block.Transactions[2].Inputs); // There is 1 input to the condensing transaction: the previous callcontract transaction
            uint256 hashOfContractCallTx = pblocktemplate2.Block.Transactions[1].GetHash();
            Assert.Equal(hashOfContractCallTx, pblocktemplate2.Block.Transactions[2].Inputs[0].PrevOut.Hash);
            Assert.Equal(fundsToSend - 100, (ulong)pblocktemplate2.Block.Transactions[2].Outputs[0].Value); // First txout should be the change to the contract, with a value of the input - 100
            Assert.Equal(100, pblocktemplate2.Block.Transactions[2].Outputs[1].Value); // Second txout should be the transfer to a new person, with a value of 100

            context.mempool.Clear();

            SmartContractCarrier transferTransaction2 = SmartContractCarrier.CallContract(1, newContractAddress, "Test", gasPrice, gasLimit);
            BlockTemplate pblocktemplate3 = await AddTransactionToMemPoolAndBuildBlockAsync(context, transferTransaction2, context.txFirst[2].GetHash(), fundsToSend, gasBudget);
            Assert.Equal(3, pblocktemplate3.Block.Transactions.Count); // 1 coinbase, 1 contract call, 1 condensingtx with send
            Assert.True(pblocktemplate3.Block.Transactions[0].Outputs[1].Value > 0); // gas refund
            Assert.Equal(2, pblocktemplate3.Block.Transactions[2].Inputs.Count); // There are 2 inputs to the condensing transaction: the previous callcontract transaction and the unspent from above
            uint256 hashOfPrevCondensingTx = pblocktemplate2.Block.Transactions[2].GetHash();
            uint256 hashOfContractCallTx3 = pblocktemplate3.Block.Transactions[1].GetHash();
            Assert.Equal(hashOfPrevCondensingTx, pblocktemplate3.Block.Transactions[2].Inputs[1].PrevOut.Hash);
            Assert.Equal(hashOfContractCallTx3, pblocktemplate3.Block.Transactions[2].Inputs[0].PrevOut.Hash);
            Assert.Equal(fundsToSend * 2 - 200, (ulong)pblocktemplate3.Block.Transactions[2].Outputs[0].Value); // First txout should be the change to the contract, with a value of the value given twice, - 200 (100 for each transfer)
            Assert.Equal(100, pblocktemplate3.Block.Transactions[2].Outputs[1].Value); // Second txout should be the transfer to a new person, with a value of 100
        }

        /// <summary>
        /// Test that contract correctly send funds to 2 people inside one contract call
        /// </summary>
        [Fact]
        public async Task SmartContracts_TransferFundsToMultipleRecipients_Async()
        {
            TestContext context = new TestContext();
            await context.InitializeAsync();

            ulong gasPrice = 1;
            Gas gasLimit = (Gas)1000000;
            var gasBudget = gasPrice * gasLimit;

            var contractCarrier = SmartContractCarrier.CreateContract(1, GetFileDllHelper.GetAssemblyBytesFromFile("SmartContracts/TransferTest.cs"), gasPrice, gasLimit);
            Transaction tx = AddTransactionToMempool(context, contractCarrier, context.txFirst[0].GetHash(), 0, gasBudget);
            BlockTemplate pblocktemplate = await BuildBlockAsync(context);
            uint160 newContractAddress = tx.GetNewContractAddress();
            Assert.NotNull(context.stateRoot.GetCode(newContractAddress));
            Assert.True(pblocktemplate.Block.Transactions[0].Outputs[1].Value > 0); // gas refund

            context.mempool.Clear();

            ulong fundsToSend = 5000000000L - gasBudget;

            var transferTransaction = SmartContractCarrier.CallContract(1, newContractAddress, "Test2", gasPrice, gasLimit);
            BlockTemplate pblocktemplate2 = await AddTransactionToMemPoolAndBuildBlockAsync(context, transferTransaction, context.txFirst[1].GetHash(), fundsToSend, gasBudget);
            Assert.Equal(3, pblocktemplate2.Block.Transactions.Count);
            Assert.True(pblocktemplate2.Block.Transactions[0].Outputs[1].Value > 0); // gas refund
            Assert.Single(pblocktemplate2.Block.Transactions[2].Inputs); // There is 1 input to the condensing transaction: the previous callcontract transaction
            var hashOfContractCallTx = pblocktemplate2.Block.Transactions[1].GetHash();
            Assert.Equal(hashOfContractCallTx, pblocktemplate2.Block.Transactions[2].Inputs[0].PrevOut.Hash);
            Assert.Equal(fundsToSend - 200, (ulong)pblocktemplate2.Block.Transactions[2].Outputs[0].Value); // First txout should be the change to the contract, with a value of the input - 200
            Assert.Equal(100, pblocktemplate2.Block.Transactions[2].Outputs[1].Value); // Second txout should be the transfer to a new person, with a value of 100
            Assert.Equal(100, pblocktemplate2.Block.Transactions[2].Outputs[2].Value); // Third txout should be the transfer to a new person, with a value of 100

            context.mempool.Clear();

            transferTransaction = SmartContractCarrier.CallContract(1, newContractAddress, "Test2", gasPrice, gasLimit);
            BlockTemplate pblocktemplate3 = await AddTransactionToMemPoolAndBuildBlockAsync(context, transferTransaction, context.txFirst[2].GetHash(), fundsToSend, gasBudget);
            Assert.Equal(3, pblocktemplate3.Block.Transactions.Count); // 1 coinbase, 1 contract call, 1 condensingtx with send
            Assert.True(pblocktemplate3.Block.Transactions[0].Outputs[1].Value > 0); // gas refund
            Assert.Equal(2, pblocktemplate3.Block.Transactions[2].Inputs.Count); // There are 2 inputs to the condensing transaction: the previous callcontract transaction and the unspent from above
            var hashOfPrevCondensingTx = pblocktemplate2.Block.Transactions[2].GetHash();
            var hashOfContractCallTx3 = pblocktemplate3.Block.Transactions[1].GetHash();
            Assert.Equal(hashOfPrevCondensingTx, pblocktemplate3.Block.Transactions[2].Inputs[1].PrevOut.Hash);
            Assert.Equal(hashOfContractCallTx3, pblocktemplate3.Block.Transactions[2].Inputs[0].PrevOut.Hash);
            Assert.Equal(fundsToSend * 2 - 400, (ulong)pblocktemplate3.Block.Transactions[2].Outputs[0].Value); // First txout should be the change to the contract, with a value of the value given twice, - 400 (100 for each transfer)
            Assert.Equal(100, pblocktemplate3.Block.Transactions[2].Outputs[1].Value); // Second txout should be the transfer to a new person, with a value of 100
            Assert.Equal(100, pblocktemplate3.Block.Transactions[2].Outputs[2].Value); // Third txout should be the transfer to a new person, with a value of 100
        }

        /// <summary>
        /// Tests that contracts manage their UTXOs correctly when not sending funds or receiving funds.
        /// TODO: Add consensusvalidator calls
        /// </summary>
        [Fact]
        public async Task SmartContracts_NoTransfers_Async()
        {
            var context = new TestContext();
            await context.InitializeAsync();

            ulong gasPrice = 1;
            Gas gasLimit = (Gas)1000000;
            var gasBudget = gasPrice * gasLimit;

            SmartContractCarrier contractTransaction = SmartContractCarrier.CreateContract(1, GetFileDllHelper.GetAssemblyBytesFromFile("SmartContracts/TransferTest.cs"), gasPrice, gasLimit);
            Transaction tx = AddTransactionToMempool(context, contractTransaction, context.txFirst[0].GetHash(), 0, gasBudget);
            BlockTemplate pblocktemplate = await BuildBlockAsync(context);
            uint160 newContractAddress = tx.GetNewContractAddress();
            Assert.NotNull(context.stateRoot.GetCode(newContractAddress));
            Assert.True(pblocktemplate.Block.Transactions[0].Outputs[1].Value > 0); // gas refund

            context.mempool.Clear();

            ulong fundsToSend = 5000000000L - gasBudget;
            SmartContractCarrier transferTransaction = SmartContractCarrier.CallContract(1, newContractAddress, "Test2", gasPrice, gasLimit);
            BlockTemplate pblocktemplate2 = await AddTransactionToMemPoolAndBuildBlockAsync(context, transferTransaction, context.txFirst[1].GetHash(), fundsToSend, gasBudget);
            Assert.Equal(3, pblocktemplate2.Block.Transactions.Count);
            Assert.True(pblocktemplate2.Block.Transactions[0].Outputs[1].Value > 0); // gas refund
            Assert.Single(pblocktemplate2.Block.Transactions[2].Inputs); // There is 1 input to the condensing transaction: the previous callcontract transaction
            var hashOfContractCallTx = pblocktemplate2.Block.Transactions[1].GetHash();
            Assert.Equal(hashOfContractCallTx, pblocktemplate2.Block.Transactions[2].Inputs[0].PrevOut.Hash);
            Assert.Equal(fundsToSend - 200, (ulong)pblocktemplate2.Block.Transactions[2].Outputs[0].Value); // First txout should be the change to the contract, with a value of the input - 200
            Assert.Equal(100, pblocktemplate2.Block.Transactions[2].Outputs[1].Value); // Second txout should be the transfer to a new person, with a value of 100
            Assert.Equal(100, pblocktemplate2.Block.Transactions[2].Outputs[2].Value); // Third txout should be the transfer to a new person, with a value of 100

            context.mempool.Clear();

            transferTransaction = SmartContractCarrier.CallContract(1, newContractAddress, "DoNothing", gasPrice, gasLimit);
            BlockTemplate pblocktemplate3 = await AddTransactionToMemPoolAndBuildBlockAsync(context, transferTransaction, context.txFirst[2].GetHash(), 0, gasBudget);
            Assert.Equal(2, pblocktemplate3.Block.Transactions.Count); // In this case we are sending 0, and doing no transfers, so we don't need a condensing transaction
        }

        /// <summary>
        /// Should deploy 2 contracts, and then send funds from one to the other and end up with correct balances for all.
        /// </summary>
        [Fact]
        public async Task SmartContracts_TransferToP2PKH_Async()
        {
            TestContext context = new TestContext();
            await context.InitializeAsync();

            ulong gasPrice = 1;
            // This uses a lot of gas
            Gas gasLimit = (Gas)1000000;
            var gasBudget = gasPrice * gasLimit;

            SmartContractCarrier contractTransaction = SmartContractCarrier.CreateContract(1, GetFileDllHelper.GetAssemblyBytesFromFile("SmartContracts/TransferTest.cs"), gasPrice, gasLimit);
            Transaction tx = AddTransactionToMempool(context, contractTransaction, context.txFirst[0].GetHash(), 0, gasBudget);
            BlockTemplate pblocktemplate = await BuildBlockAsync(context);
            uint160 newContractAddress = tx.GetNewContractAddress();
            Assert.NotNull(context.stateRoot.GetCode(newContractAddress));

            context.mempool.Clear();

            ulong fundsToSend = 1000;

            SmartContractCarrier transferTransaction = SmartContractCarrier.CallContract(1, newContractAddress, "P2KTest", gasPrice, gasLimit);
            pblocktemplate = await AddTransactionToMemPoolAndBuildBlockAsync(context, transferTransaction, context.txFirst[1].GetHash(), fundsToSend, gasBudget);
            Assert.Equal(3, pblocktemplate.Block.Transactions.Count);
            Assert.Single(pblocktemplate.Block.Transactions[2].Inputs);
            Assert.Equal(pblocktemplate.Block.Transactions[1].GetHash(), pblocktemplate.Block.Transactions[2].Inputs[0].PrevOut.Hash); // Input should be from the call that was just made.
            Assert.Equal(900, pblocktemplate.Block.Transactions[2].Outputs[0].Value); // First txout should be the change back to the contract, with a value of 900
            Assert.Equal(100, pblocktemplate.Block.Transactions[2].Outputs[1].Value); // First txout should be the transfer to the second contract, with a value of 100
        }

        /// <summary>
        /// Should deploy 2 contracts, and then send funds from one to the other and end up with correct balances for all.
        /// </summary>
        [Fact]
        public async Task SmartContracts_TransferBetweenContracts_Async()
        {
            TestContext context = new TestContext();
            await context.InitializeAsync();

            ulong gasPrice = 1;
            // This uses a lot of gas
            Gas gasLimit = (Gas)1000000;
            var gasBudget = gasPrice * gasLimit;

            SmartContractCarrier contractTransaction = SmartContractCarrier.CreateContract(1, GetFileDllHelper.GetAssemblyBytesFromFile("SmartContracts/InterContract1.cs"), gasPrice, gasLimit);
            Transaction tx = AddTransactionToMempool(context, contractTransaction, context.txFirst[0].GetHash(), 0, gasBudget);
            BlockTemplate pblocktemplate = await BuildBlockAsync(context);
            uint160 newContractAddress = tx.GetNewContractAddress();
            Assert.NotNull(context.stateRoot.GetCode(newContractAddress));

            context.mempool.Clear();

            SmartContractCarrier contractTransaction2 = SmartContractCarrier.CreateContract(1, GetFileDllHelper.GetAssemblyBytesFromFile("SmartContracts/InterContract2.cs"), gasPrice, gasLimit);
            tx = AddTransactionToMempool(context, contractTransaction2, context.txFirst[1].GetHash(), 0, gasBudget);
            pblocktemplate = await BuildBlockAsync(context);
            uint160 newContractAddress2 = tx.GetNewContractAddress();
            Assert.NotNull(context.stateRoot.GetCode(newContractAddress2));

            context.mempool.Clear();

            ulong fundsToSend = 1000;
            string[] testMethodParameters = new string[]
            {
                string.Format("{0}#{1}", (int)SmartContractCarrierDataType.String, newContractAddress.ToAddress(context.network)),
            };

            SmartContractCarrier transferTransaction = SmartContractCarrier.CallContract(1, newContractAddress2, "ContractTransfer", gasPrice, gasLimit, testMethodParameters);
            pblocktemplate = await AddTransactionToMemPoolAndBuildBlockAsync(context, transferTransaction, context.txFirst[2].GetHash(), fundsToSend, gasBudget);
            Assert.Equal(Encoding.UTF8.GetBytes("testString"), context.stateRoot.GetStorageValue(newContractAddress, Encoding.UTF8.GetBytes("test")));
            Assert.Equal(3, pblocktemplate.Block.Transactions.Count);
            Assert.Single(pblocktemplate.Block.Transactions[2].Inputs);
            Assert.Equal(pblocktemplate.Block.Transactions[1].GetHash(), pblocktemplate.Block.Transactions[2].Inputs[0].PrevOut.Hash); // Input should be from the call that was just made.
            Assert.Equal(900, pblocktemplate.Block.Transactions[2].Outputs[0].Value); // First txout should be the change back to the contract, with a value of 900
            Assert.Equal(100, pblocktemplate.Block.Transactions[2].Outputs[1].Value); // First txout should be the transfer to the second contract, with a value of 100

            context.mempool.Clear();

            SmartContractCarrier transferTransaction2 = SmartContractCarrier.CallContract(1, newContractAddress2, "ContractTransfer", gasPrice, gasLimit, testMethodParameters);
            pblocktemplate = await AddTransactionToMemPoolAndBuildBlockAsync(context, transferTransaction2, context.txFirst[3].GetHash(), 0, gasBudget);
            Assert.Equal(3, pblocktemplate.Block.Transactions.Count);
            Assert.Equal(2, pblocktemplate.Block.Transactions[2].Inputs.Count);
            Assert.Equal(800, pblocktemplate.Block.Transactions[2].Outputs[0].Value);
            Assert.Equal(200, pblocktemplate.Block.Transactions[2].Outputs[1].Value);
        }


        [Fact]
        public async Task SmartContracts_TransferBetweenContracts_WithException_Async()
        {
            TestContext context = new TestContext();
            await context.InitializeAsync();

            ulong gasPrice = 1;
            // This uses a lot of gas
            Gas gasLimit = (Gas)1000000;
            var gasBudget = gasPrice * gasLimit;

            SmartContractCarrier contractTransaction = SmartContractCarrier.CreateContract(1, GetFileDllHelper.GetAssemblyBytesFromFile("SmartContracts/InterContract1.cs"), gasPrice, gasLimit);
            Transaction tx = AddTransactionToMempool(context, contractTransaction, context.txFirst[0].GetHash(), 0, gasBudget);
            BlockTemplate pblocktemplate = await BuildBlockAsync(context);
            uint160 newContractAddress = SmartContractCarrier.Deserialize(tx, tx.Outputs[0]).GetNewContractAddress();
            string newContractAddressString = newContractAddress.ToString();
            Assert.NotNull(context.stateRoot.GetCode(newContractAddress));

            context.mempool.Clear();

            SmartContractCarrier contractTransaction2 = SmartContractCarrier.CreateContract(1, GetFileDllHelper.GetAssemblyBytesFromFile("SmartContracts/InterContract2.cs"), gasPrice, gasLimit);
            tx = AddTransactionToMempool(context, contractTransaction2, context.txFirst[1].GetHash(), 0, gasBudget);
            pblocktemplate = await BuildBlockAsync(context);
            uint160 newContractAddress2 = SmartContractCarrier.Deserialize(tx, tx.Outputs[0]).GetNewContractAddress();
            Assert.NotNull(context.stateRoot.GetCode(newContractAddress2));

            context.mempool.Clear();

            ulong fundsToSend = 1000;
            string[] testMethodParameters = new string[]
            {
                string.Format("{0}#{1}", (int)SmartContractCarrierDataType.String, newContractAddress.ToString()),
            };
            SmartContractCarrier transferTransaction = SmartContractCarrier.CallContract(1, newContractAddress2, "ContractTransferWithFail", gasPrice, gasLimit, testMethodParameters);
            pblocktemplate = await AddTransactionToMemPoolAndBuildBlockAsync(context, transferTransaction, context.txFirst[2].GetHash(), fundsToSend, gasBudget);
            Assert.Equal(3, pblocktemplate.Block.Transactions.Count);
            Assert.Single(pblocktemplate.Block.Transactions[2].Inputs);
            Assert.Equal(pblocktemplate.Block.Transactions[1].GetHash(), pblocktemplate.Block.Transactions[2].Inputs[0].PrevOut.Hash); // Input should be from the call that was just made.
            Assert.Equal(1000, pblocktemplate.Block.Transactions[2].Outputs[0].Value); // Only txOut should be to contract
        }


        private async Task<BlockTemplate> AddTransactionToMemPoolAndBuildBlockAsync(TestContext context, SmartContractCarrier smartContractCarrier, uint256 prevOutHash, ulong value, ulong gasBudget)
        {
            AddTransactionToMempool(context, smartContractCarrier, prevOutHash, value, gasBudget);
            return await BuildBlockAsync(context);
        }

        private Transaction AddTransactionToMempool(TestContext context, SmartContractCarrier smartContractCarrier, uint256 prevOutHash, ulong value, ulong gasBudget)
        {
            var entryFee = gasBudget;
            TestMemPoolEntryHelper entry = new TestMemPoolEntryHelper();
            Transaction tx = new Transaction();
            var txIn = new TxIn(new OutPoint(prevOutHash, 0));
            txIn.ScriptSig = context.privateKey.ScriptPubKey;
            tx.AddInput(txIn);
            tx.AddOutput(new TxOut(new Money(value), new Script(smartContractCarrier.Serialize())));
            tx.Sign(context.privateKey, false);
            context.mempool.AddUnchecked(tx.GetHash(), entry.Fee(entryFee).Time(context.date.GetTime()).SpendsCoinbase(true).FromTx(tx));
            return tx;
        }

        private async Task<BlockTemplate> BuildBlockAsync(TestContext context)
        {
            BlockTemplate pblocktemplate = AssemblerForTest(context).CreateNewBlock(context.scriptPubKey);
            context.chain.SetTip(pblocktemplate.Block.Header);
            await context.consensus.ValidateAndExecuteBlockAsync(new RuleContext(new BlockValidationContext { Block = pblocktemplate.Block }, context.network.Consensus, context.consensus.Tip) { CheckPow = false, CheckMerkleRoot = false });
            return pblocktemplate;
        }
    }
}<|MERGE_RESOLUTION|>--- conflicted
+++ resolved
@@ -51,11 +51,7 @@
                 BlockMinFeeRate = blockMinFeeRate
             };
 
-<<<<<<< HEAD
-            return new SmartContractBlockAssembler(testContext.consensus, testContext.network, testContext.mempoolLock, testContext.mempool, testContext.date, testContext.chain.Tip, new LoggerFactory(), testContext.stateRoot, testContext.decompiler, testContext.validator, testContext.gasInjector, testContext.keyEncodingStrategy, testContext.cachedCoinView, options);
-=======
             return new SmartContractBlockAssembler(testContext.consensus, testContext.network, testContext.mempoolLock, testContext.mempool, testContext.date, testContext.chain.Tip, new LoggerFactory(), testContext.stateRoot, testContext.executorFactory, testContext.cachedCoinView, options);
->>>>>>> 8d757c01
         }
 
         public class Blockinfo
@@ -141,11 +137,8 @@
             public SmartContractDecompiler decompiler;
             public SmartContractValidator validator;
             public ISmartContractGasInjector gasInjector;
-<<<<<<< HEAD
             public IKeyEncodingStrategy keyEncodingStrategy;
-=======
             public SmartContractExecutorFactory executorFactory;
->>>>>>> 8d757c01
 
             private bool useCheckpoints = true;
             public Key privateKey;
@@ -201,12 +194,9 @@
                 });
 
                 this.gasInjector = new SmartContractGasInjector();
-<<<<<<< HEAD
-                SmartContractConsensusValidator consensusValidator = new SmartContractConsensusValidator(this.cachedCoinView, this.network, new Checkpoints(), dateTimeProvider, loggerFactory, this.stateRoot, this.decompiler, this.validator, this.gasInjector, this.keyEncodingStrategy);
-=======
-                this.executorFactory = new SmartContractExecutorFactory(this.decompiler, this.gasInjector, this.validator, this.network);
+
+                this.executorFactory = new SmartContractExecutorFactory(this.decompiler, this.gasInjector, this.validator, this.keyEncodingStrategy, this.network);
                 SmartContractConsensusValidator consensusValidator = new SmartContractConsensusValidator(this.cachedCoinView, this.network, new Checkpoints(), dateTimeProvider, loggerFactory, this.stateRoot, this.executorFactory);
->>>>>>> 8d757c01
 
                 var networkPeerFactory = new NetworkPeerFactory(this.network, dateTimeProvider, loggerFactory, new PayloadProvider(), new SelfEndpointTracker());
 
