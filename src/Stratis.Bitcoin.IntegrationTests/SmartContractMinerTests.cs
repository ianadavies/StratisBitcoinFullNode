﻿using System;
using System.Collections.Generic;
using System.IO;
using System.Linq;
using System.Runtime.CompilerServices;
using System.Text;
using System.Threading.Tasks;
using DBreeze;
using Microsoft.Extensions.Logging;
using NBitcoin;
using Stratis.Bitcoin.Base;
using Stratis.Bitcoin.Base.Deployments;
using Stratis.Bitcoin.BlockPulling;
using Stratis.Bitcoin.Configuration;
using Stratis.Bitcoin.Configuration.Logging;
using Stratis.Bitcoin.Configuration.Settings;
using Stratis.Bitcoin.Connection;
using Stratis.Bitcoin.Features.Consensus;
using Stratis.Bitcoin.Features.Consensus.CoinViews;
using Stratis.Bitcoin.Features.Consensus.Rules;
using Stratis.Bitcoin.Features.MemoryPool;
using Stratis.Bitcoin.Features.MemoryPool.Fee;
using Stratis.Bitcoin.Features.Miner;
using Stratis.Bitcoin.Features.SmartContracts;
using Stratis.Bitcoin.P2P;
using Stratis.Bitcoin.P2P.Peer;
using Stratis.Bitcoin.P2P.Protocol.Payloads;
using Stratis.Bitcoin.Utilities;
using Stratis.SmartContracts;
using Stratis.SmartContracts.Core;
using Stratis.SmartContracts.Core.ContractValidation;
using Stratis.SmartContracts.Core.State;
using Stratis.SmartContracts.Core.Util;
using Xunit;

namespace Stratis.Bitcoin.IntegrationTests.SmartContracts
{
    /// <summary>
    /// This is taken from 'MinerTests.cs' and adjusted to use a different block validator.
    /// </summary>
    public sealed class SmartContractMinerTests
    {
        private static FeeRate blockMinFeeRate = new FeeRate(PowMining.DefaultBlockMinTxFee);

        public static PowBlockAssembler AssemblerForTest(TestContext testContext)
        {
            var options = new AssemblerOptions
            {
                BlockMaxWeight = testContext.network.Consensus.Option<PowConsensusOptions>().MaxBlockWeight,
                BlockMaxSize = testContext.network.Consensus.Option<PowConsensusOptions>().MaxBlockSerializedSize,
                BlockMinFeeRate = blockMinFeeRate
            };

            return new SmartContractBlockAssembler(testContext.consensus, testContext.network, testContext.mempoolLock, testContext.mempool, testContext.date, testContext.chain.Tip, new LoggerFactory(), testContext.stateRoot, testContext.decompiler, testContext.validator, testContext.gasInjector, testContext.cachedCoinView, options);
        }

        public class Blockinfo
        {
            public int extranonce;
            public uint nonce;
        }

        public static long[,] blockinfoarr =
        {
            {4, 0xa4a3e223}, {2, 0x15c32f9e}, {1, 0x0375b547}, {1, 0x7004a8a5},
            {2, 0xce440296}, {2, 0x52cfe198}, {1, 0x77a72cd0}, {2, 0xbb5d6f84},
            {2, 0x83f30c2c}, {1, 0x48a73d5b}, {1, 0xef7dcd01}, {2, 0x6809c6c4},
            {2, 0x0883ab3c}, {1, 0x087bbbe2}, {2, 0x2104a814}, {2, 0xdffb6daa},
            {1, 0xee8a0a08}, {2, 0xba4237c1}, {1, 0xa70349dc}, {1, 0x344722bb},
            {3, 0xd6294733}, {2, 0xec9f5c94}, {2, 0xca2fbc28}, {1, 0x6ba4f406},
            {2, 0x015d4532}, {1, 0x6e119b7c}, {2, 0x43e8f314}, {2, 0x27962f38},
            {2, 0xb571b51b}, {2, 0xb36bee23}, {2, 0xd17924a8}, {2, 0x6bc212d9},
            {1, 0x630d4948}, {2, 0x9a4c4ebb}, {2, 0x554be537}, {1, 0xd63ddfc7},
            {2, 0xa10acc11}, {1, 0x759a8363}, {2, 0xfb73090d}, {1, 0xe82c6a34},
            {1, 0xe33e92d7}, {3, 0x658ef5cb}, {2, 0xba32ff22}, {5, 0x0227a10c},
            {1, 0xa9a70155}, {5, 0xd096d809}, {1, 0x37176174}, {1, 0x830b8d0f},
            {1, 0xc6e3910e}, {2, 0x823f3ca8}, {1, 0x99850849}, {1, 0x7521fb81},
            {1, 0xaacaabab}, {1, 0xd645a2eb}, {5, 0x7aea1781}, {5, 0x9d6e4b78},
            {1, 0x4ce90fd8}, {1, 0xabdc832d}, {6, 0x4a34f32a}, {2, 0xf2524c1c},
            {2, 0x1bbeb08a}, {1, 0xad47f480}, {1, 0x9f026aeb}, {1, 0x15a95049},
            {2, 0xd1cb95b2}, {2, 0xf84bbda5}, {1, 0x0fa62cd1}, {1, 0xe05f9169},
            {1, 0x78d194a9}, {5, 0x3e38147b}, {5, 0x737ba0d4}, {1, 0x63378e10},
            {1, 0x6d5f91cf}, {2, 0x88612eb8}, {2, 0xe9639484}, {1, 0xb7fabc9d},
            {2, 0x19b01592}, {1, 0x5a90dd31}, {2, 0x5bd7e028}, {2, 0x94d00323},
            {1, 0xa9b9c01a}, {1, 0x3a40de61}, {1, 0x56e7eec7}, {5, 0x859f7ef6},
            {1, 0xfd8e5630}, {1, 0x2b0c9f7f}, {1, 0xba700e26}, {1, 0x7170a408},
            {1, 0x70de86a8}, {1, 0x74d64cd5}, {1, 0x49e738a1}, {2, 0x6910b602},
            {0, 0x643c565f}, {1, 0x54264b3f}, {2, 0x97ea6396}, {2, 0x55174459},
            {2, 0x03e8779a}, {1, 0x98f34d8f}, {1, 0xc07b2b07}, {1, 0xdfe29668},
            {1, 0x3141c7c1}, {1, 0xb3b595f4}, {1, 0x735abf08}, {5, 0x623bfbce},
            {2, 0xd351e722}, {1, 0xf4ca48c9}, {1, 0x5b19c670}, {1, 0xa164bf0e},
            {2, 0xbbbeb305}, {2, 0xfe1c810a}
        };

        public ChainedBlock CreateBlockIndex(ChainedBlock prev)
        {
            var index = new ChainedBlock(new BlockHeader(), new BlockHeader().GetHash(), prev);
            return index;
        }

        public bool TestSequenceLocks(TestContext testContext, ChainedBlock chainedBlock, Transaction tx, Transaction.LockTimeFlags flags, LockPoints uselock = null)
        {
            var context = new MempoolValidationContext(tx, new MempoolValidationState(false))
            {
                View = new MempoolCoinView(testContext.cachedCoinView, testContext.mempool, testContext.mempoolLock, null)
            };

            context.View.LoadViewAsync(tx).GetAwaiter().GetResult();

            return MempoolValidator.CheckSequenceLocks(chainedBlock, context, flags, uselock, false);
        }

        public class TestContext
        {
            public List<Blockinfo> blockinfo;
            public Network network;
            public Script scriptPubKey;
            public uint160 coinbaseAddress;
            public BlockTemplate newBlock;
            public Transaction tx, tx2;
            public Script script;
            public uint256 hash;
            public TestMemPoolEntryHelper entry;
            public ConcurrentChain chain;
            public ConsensusLoop consensus;
            public DateTimeProvider date;
            public TxMempool mempool;
            public MempoolSchedulerLock mempoolLock;
            public List<Transaction> txFirst;
            public Money BLOCKSUBSIDY = 50 * Money.COIN;
            public Money LOWFEE = Money.CENT;
            public Money HIGHFEE = Money.COIN;
            public Money HIGHERFEE = 4 * Money.COIN;
            public int baseheight;
            public CachedCoinView cachedCoinView;
            public ContractStateRepositoryRoot stateRoot;
            public SmartContractDecompiler decompiler;
            public SmartContractValidator validator;
            public ISmartContractGasInjector gasInjector;

            private bool useCheckpoints = true;
            public Key privateKey;

            public TestContext()
            {
            }

            public async Task InitializeAsync([CallerMemberName] string callingMethod = "")
            {
                this.blockinfo = new List<Blockinfo>();
                var lst = blockinfoarr.Cast<long>().ToList();
                for (int i = 0; i < lst.Count; i += 2)
                    this.blockinfo.Add(new Blockinfo { extranonce = (int)lst[i], nonce = (uint)lst[i + 1] });

                // Note that by default, these tests run with size accounting enabled.
                this.network = Network.SmartContractsRegTest;
<<<<<<< HEAD
                this.privateKey = new Key();
                this.scriptPubKey = PayToPubkeyHashTemplate.Instance.GenerateScriptPubKey(this.privateKey.PubKey);

                this.coinbaseAddress = new uint160(this.privateKey.PubKey.Hash.ToBytes(), false);
=======
                var hex = Encoders.Hex.DecodeData("04678afdb0fe5548271967f1a67130b7105cd6a828e03909a67962e0ea1f61deb649f6bc3f4cef38c4f35504e51ec112de5c384df7ba0b8d578a4c702b6bf11d5f");
                this.scriptPubKey = new Script(new[] { Op.GetPushOp(hex), OpcodeType.OP_CHECKSIG });
                this.coinbaseAddress = new uint160(new Script(hex).Hash.ToBytes());
>>>>>>> a5b6c738
                this.newBlock = new BlockTemplate();

                this.entry = new TestMemPoolEntryHelper();
                this.chain = new ConcurrentChain(this.network);
                this.network.Consensus.Options = new PowConsensusOptions();
                IDateTimeProvider dateTimeProvider = DateTimeProvider.Default;

                this.cachedCoinView = new CachedCoinView(new InMemoryCoinView(this.chain.Tip.HashBlock), dateTimeProvider, new LoggerFactory());

                var loggerFactory = new ExtendedLoggerFactory();
                loggerFactory.AddConsoleWithFilters();

                var nodeSettings = NodeSettings.Default();
                var consensusSettings = new ConsensusSettings().Load(nodeSettings);
                consensusSettings.UseCheckpoints = this.useCheckpoints;

                var folder = TestDirectory.Create(Path.Combine(AppContext.BaseDirectory, callingMethod));

                var engine = new DBreezeEngine(folder.FolderName);
                var byteStore = new DBreezeByteStore(engine, "ContractState1");
                byteStore.Empty();
                ISource<byte[], byte[]> stateDB = new NoDeleteSource<byte[], byte[]>(byteStore);

                this.stateRoot = new ContractStateRepositoryRoot(stateDB);
                this.decompiler = new SmartContractDecompiler();
                this.validator = new SmartContractValidator(new List<ISmartContractValidator>
                {
                    new SmartContractFormatValidator(),
                    new SmartContractDeterminismValidator()
                });

                this.gasInjector = new SmartContractGasInjector();
                SmartContractConsensusValidator consensusValidator = new SmartContractConsensusValidator(this.cachedCoinView, this.network, new Checkpoints(), dateTimeProvider, loggerFactory, this.stateRoot, this.decompiler, this.validator, this.gasInjector);

                var networkPeerFactory = new NetworkPeerFactory(this.network, dateTimeProvider, loggerFactory, new PayloadProvider(), new SelfEndpointTracker());

                var peerAddressManager = new PeerAddressManager(DateTimeProvider.Default, nodeSettings.DataFolder, loggerFactory, new SelfEndpointTracker());
                var peerDiscovery = new PeerDiscovery(new AsyncLoopFactory(loggerFactory), loggerFactory, Network.Main, networkPeerFactory, new NodeLifetime(), nodeSettings, peerAddressManager);
                var connectionSettings = new ConnectionManagerSettings();
                connectionSettings.Load(nodeSettings);
                var connectionManager = new ConnectionManager(dateTimeProvider, loggerFactory, this.network, networkPeerFactory, nodeSettings, new NodeLifetime(), new NetworkPeerConnectionParameters(), peerAddressManager, new IPeerConnector[] { }, peerDiscovery, connectionSettings);

                LookaheadBlockPuller blockPuller = new LookaheadBlockPuller(this.chain, connectionManager, new LoggerFactory());
                PeerBanning peerBanning = new PeerBanning(connectionManager, loggerFactory, dateTimeProvider, peerAddressManager);
                NodeDeployments deployments = new NodeDeployments(this.network, this.chain);
                ConsensusRules consensusRules = new PowConsensusRules(this.network, loggerFactory, dateTimeProvider, this.chain, deployments, consensusSettings, new Checkpoints()).Register(new FullNodeBuilderConsensusExtension.PowConsensusRulesRegistration());
                this.consensus = new ConsensusLoop(new AsyncLoopFactory(loggerFactory), consensusValidator, new NodeLifetime(), this.chain, this.cachedCoinView, blockPuller, new NodeDeployments(this.network, this.chain), loggerFactory, new ChainState(new InvalidBlockHashStore(dateTimeProvider)), connectionManager, dateTimeProvider, new Signals.Signals(), consensusSettings, nodeSettings, peerBanning, consensusRules);
                await this.consensus.StartAsync();

                this.entry.Fee(11);
                this.entry.Height(11);
                var date1 = new MemoryPoolTests.DateTimeProviderSet();
                date1.time = dateTimeProvider.GetTime();
                date1.timeutc = dateTimeProvider.GetUtcNow();
                this.date = date1;
                this.mempool = new TxMempool(dateTimeProvider, new BlockPolicyEstimator(new MempoolSettings(nodeSettings), new LoggerFactory(), nodeSettings), new LoggerFactory(), nodeSettings); ;
                this.mempoolLock = new MempoolSchedulerLock();

                // Simple block creation, nothing special yet:
                this.newBlock = AssemblerForTest(this).CreateNewBlock(this.scriptPubKey);
                this.chain.SetTip(this.newBlock.Block.Header);
                await this.consensus.ValidateAndExecuteBlockAsync(new RuleContext(new BlockValidationContext { Block = this.newBlock.Block }, this.network.Consensus, this.consensus.Tip) { CheckPow = false, CheckMerkleRoot = false });

                // We can't make transactions until we have inputs
                // Therefore, load 100 blocks :)
                this.baseheight = 0;
                List<NBitcoin.Block> blocks = new List<NBitcoin.Block>();
                this.txFirst = new List<Transaction>();
                for (int i = 0; i < this.blockinfo.Count; ++i)
                {
                    var pblock = this.newBlock.Block.Clone(); // pointer for convenience
                    pblock.Header.HashPrevBlock = this.chain.Tip.HashBlock;
                    pblock.Header.Version = 1;
                    pblock.Header.Time = Utils.DateTimeToUnixTime(this.chain.Tip.GetMedianTimePast()) + 1;
                    Transaction txCoinbase = pblock.Transactions[0].Clone();
                    txCoinbase.Inputs.Clear();
                    txCoinbase.Version = 1;
                    txCoinbase.AddInput(new TxIn(new Script(new[] { Op.GetPushOp(this.blockinfo[i].extranonce), Op.GetPushOp(this.chain.Height) })));
                    // Ignore the (optional) segwit commitment added by CreateNewBlock (as the hardcoded nonces don't account for this)
                    txCoinbase.AddOutput(new TxOut(Money.Zero, new Script()));
                    pblock.Transactions[0] = txCoinbase;

                    if (this.txFirst.Count == 0)
                        this.baseheight = this.chain.Height;
                    if (this.txFirst.Count < 4)
                        this.txFirst.Add(pblock.Transactions[0]);
                    pblock.UpdateMerkleRoot();

                    pblock.Header.Nonce = this.blockinfo[i].nonce;

                    this.chain.SetTip(pblock.Header);
                    await this.consensus.ValidateAndExecuteBlockAsync(new RuleContext(new BlockValidationContext { Block = pblock }, this.network.Consensus, this.consensus.Tip) { CheckPow = false, CheckMerkleRoot = false });
                    blocks.Add(pblock);
                }

                // Just to make sure we can still make simple blocks
                this.newBlock = AssemblerForTest(this).CreateNewBlock(this.scriptPubKey);
                Assert.NotNull(this.newBlock);
            }

            internal TestContext WithoutCheckpoints()
            {
                this.useCheckpoints = false;
                return this;
            }
        }

        /// <summary>
        /// Tests creation of a simple token contract
        /// </summary>
        [Fact]
        public async Task SmartContracts_CreateTokenContract_Async()
        {
            TestContext context = new TestContext();
            await context.InitializeAsync();

            ulong gasPrice = 1;
            Gas gasLimit = (Gas)1000000;
            var gasBudget = gasPrice * gasLimit;

            var smartContractCarrier = SmartContractCarrier.CreateContract(1, GetFileDllHelper.GetAssemblyBytesFromFile("SmartContracts/Token.cs"), gasPrice, gasLimit);
            Transaction tx = AddTransactionToMempool(context, smartContractCarrier, context.txFirst[0].GetHash(), 5000000000L - gasBudget, gasBudget);
            BlockTemplate pblocktemplate = await BuildBlockAsync(context);
            uint160 newContractAddress = tx.GetNewContractAddress();
            byte[] ownerFromStorage = context.stateRoot.GetStorageValue(newContractAddress, Encoding.UTF8.GetBytes("Owner"));
            byte[] coinbaseToBytes = context.coinbaseAddress.ToBytes();
            Assert.Equal(ownerFromStorage, coinbaseToBytes);
            Assert.NotNull(context.stateRoot.GetCode(newContractAddress));
            Assert.True(pblocktemplate.Block.Transactions[0].Outputs[1].Value > 0); // gas refund
        }

        /// <summary>
        /// Try and spend outputs we don't own
        /// </summary>
        [Fact]
        public async Task SmartContracts_TrySpendingFundsThatArentOurs_Async()
        {
            TestContext context = new TestContext();
            await context.InitializeAsync();

            ulong gasPrice = 1;
            Gas gasLimit = (Gas)1000000;
            var gasBudget = gasPrice * gasLimit;

            SmartContractCarrier contractTransaction = SmartContractCarrier.CreateContract(1, GetFileDllHelper.GetAssemblyBytesFromFile("SmartContracts/TransferTest.cs"), gasPrice, gasLimit);
            Transaction tx = AddTransactionToMempool(context, contractTransaction, context.txFirst[0].GetHash(), 0, gasBudget);
            BlockTemplate pblocktemplate = await BuildBlockAsync(context);
            uint160 newContractAddress = tx.GetNewContractAddress();
            Assert.NotNull(context.stateRoot.GetCode(newContractAddress));
            Assert.True(pblocktemplate.Block.Transactions[0].Outputs[1].Value > 0); // gas refund

            context.mempool.Clear();

            ulong fundsToSend = 5000000000L - gasBudget;

            SmartContractCarrier transferTransaction = SmartContractCarrier.CallContract(1, newContractAddress, "Test", gasPrice, gasLimit);
            BlockTemplate pblocktemplate2 = await AddTransactionToMemPoolAndBuildBlockAsync(context, transferTransaction, context.txFirst[1].GetHash(), fundsToSend, gasBudget);
            Assert.Equal(3, pblocktemplate2.Block.Transactions.Count);

            context.mempool.Clear();

            var maliciousPerson = new Key();
            var entryFee = 10000;
            TestMemPoolEntryHelper entry = new TestMemPoolEntryHelper();
            var maliciousTxBuilder = new TransactionBuilder();
            var maliciousAmount = 500000000; // 5 BTC
            var maliciousPaymentScript = PayToPubkeyHashTemplate.Instance.GenerateScriptPubKey(maliciousPerson.PubKey);

            maliciousTxBuilder.AddCoins(pblocktemplate2.Block.Transactions[2]);
            maliciousTxBuilder.Send(maliciousPaymentScript, maliciousAmount);
            maliciousTxBuilder.SetChange(context.privateKey);
            maliciousTxBuilder.SendFees(entryFee);
            var maliciousTx = maliciousTxBuilder.BuildTransaction(false);

            // Signing example
            //tx.Sign(new Key[] { context.privateKey }, funds);

            context.mempool.AddUnchecked(
                maliciousTx.GetHash(), 
                entry.Fee(entryFee)
                    .Time(context.date.GetTime())
                    .SpendsCoinbase(true)
                    .FromTx(maliciousTx));

            await Assert.ThrowsAsync<ConsensusErrorException>(async () =>
            {
                await BuildBlockAsync(context);
            });
        }

        /// <summary>
        /// Test that contracts correctly send funds to one person
        /// </summary>
        [Fact]
        public async Task SmartContracts_TransferFundsToSingleRecipient_Async()
        {
            var context = new TestContext();
            await context.InitializeAsync();

            ulong gasPrice = 1;
            Gas gasLimit = (Gas)1000000;
            var gasBudget = gasPrice * gasLimit;

            SmartContractCarrier contractTransaction = SmartContractCarrier.CreateContract(1, GetFileDllHelper.GetAssemblyBytesFromFile("SmartContracts/TransferTest.cs"), gasPrice, gasLimit);
            Transaction tx = AddTransactionToMempool(context, contractTransaction, context.txFirst[0].GetHash(), 0, gasBudget);
            BlockTemplate pblocktemplate = await BuildBlockAsync(context);
            uint160 newContractAddress = tx.GetNewContractAddress();
            Assert.NotNull(context.stateRoot.GetCode(newContractAddress));
            Assert.True(pblocktemplate.Block.Transactions[0].Outputs[1].Value > 0); // gas refund

            context.mempool.Clear();

            ulong fundsToSend = 5000000000L - gasBudget;

            SmartContractCarrier transferTransaction = SmartContractCarrier.CallContract(1, newContractAddress, "Test", gasPrice, gasLimit);
            BlockTemplate pblocktemplate2 = await AddTransactionToMemPoolAndBuildBlockAsync(context, transferTransaction, context.txFirst[1].GetHash(), fundsToSend, gasBudget);
            Assert.Equal(3, pblocktemplate2.Block.Transactions.Count);
            Assert.True(pblocktemplate2.Block.Transactions[0].Outputs[1].Value > 0); // gas refund
            Assert.Single(pblocktemplate2.Block.Transactions[2].Inputs); // There is 1 input to the condensing transaction: the previous callcontract transaction
            uint256 hashOfContractCallTx = pblocktemplate2.Block.Transactions[1].GetHash();
            Assert.Equal(hashOfContractCallTx, pblocktemplate2.Block.Transactions[2].Inputs[0].PrevOut.Hash);
            Assert.Equal(fundsToSend - 100, (ulong)pblocktemplate2.Block.Transactions[2].Outputs[0].Value); // First txout should be the change to the contract, with a value of the input - 100
            Assert.Equal(100, pblocktemplate2.Block.Transactions[2].Outputs[1].Value); // Second txout should be the transfer to a new person, with a value of 100

            context.mempool.Clear();

            SmartContractCarrier transferTransaction2 = SmartContractCarrier.CallContract(1, newContractAddress, "Test", gasPrice, gasLimit);
            BlockTemplate pblocktemplate3 = await AddTransactionToMemPoolAndBuildBlockAsync(context, transferTransaction2, context.txFirst[2].GetHash(), fundsToSend, gasBudget);
            Assert.Equal(3, pblocktemplate3.Block.Transactions.Count); // 1 coinbase, 1 contract call, 1 condensingtx with send
            Assert.True(pblocktemplate3.Block.Transactions[0].Outputs[1].Value > 0); // gas refund
            Assert.Equal(2, pblocktemplate3.Block.Transactions[2].Inputs.Count); // There are 2 inputs to the condensing transaction: the previous callcontract transaction and the unspent from above
            uint256 hashOfPrevCondensingTx = pblocktemplate2.Block.Transactions[2].GetHash();
            uint256 hashOfContractCallTx3 = pblocktemplate3.Block.Transactions[1].GetHash();
            Assert.Equal(hashOfPrevCondensingTx, pblocktemplate3.Block.Transactions[2].Inputs[1].PrevOut.Hash);
            Assert.Equal(hashOfContractCallTx3, pblocktemplate3.Block.Transactions[2].Inputs[0].PrevOut.Hash);
            Assert.Equal(fundsToSend * 2 - 200, (ulong)pblocktemplate3.Block.Transactions[2].Outputs[0].Value); // First txout should be the change to the contract, with a value of the value given twice, - 200 (100 for each transfer)
            Assert.Equal(100, pblocktemplate3.Block.Transactions[2].Outputs[1].Value); // Second txout should be the transfer to a new person, with a value of 100
        }

        /// <summary>
        /// Test that contract correctly send funds to 2 people inside one contract call
        /// </summary>
        [Fact]
        public async Task SmartContracts_TransferFundsToMultipleRecipients_Async()
        {
            TestContext context = new TestContext();
            await context.InitializeAsync();

            ulong gasPrice = 1;
            Gas gasLimit = (Gas)1000000;
            var gasBudget = gasPrice * gasLimit;

            var contractCarrier = SmartContractCarrier.CreateContract(1, GetFileDllHelper.GetAssemblyBytesFromFile("SmartContracts/TransferTest.cs"), gasPrice, gasLimit);
            Transaction tx = AddTransactionToMempool(context, contractCarrier, context.txFirst[0].GetHash(), 0, gasBudget);
            BlockTemplate pblocktemplate = await BuildBlockAsync(context);
            uint160 newContractAddress = tx.GetNewContractAddress();
            Assert.NotNull(context.stateRoot.GetCode(newContractAddress));
            Assert.True(pblocktemplate.Block.Transactions[0].Outputs[1].Value > 0); // gas refund

            context.mempool.Clear();

            ulong fundsToSend = 5000000000L - gasBudget;

            var transferTransaction = SmartContractCarrier.CallContract(1, newContractAddress, "Test2", gasPrice, gasLimit);
            BlockTemplate pblocktemplate2 = await AddTransactionToMemPoolAndBuildBlockAsync(context, transferTransaction, context.txFirst[1].GetHash(), fundsToSend, gasBudget);
            Assert.Equal(3, pblocktemplate2.Block.Transactions.Count);
            Assert.True(pblocktemplate2.Block.Transactions[0].Outputs[1].Value > 0); // gas refund
            Assert.Single(pblocktemplate2.Block.Transactions[2].Inputs); // There is 1 input to the condensing transaction: the previous callcontract transaction
            var hashOfContractCallTx = pblocktemplate2.Block.Transactions[1].GetHash();
            Assert.Equal(hashOfContractCallTx, pblocktemplate2.Block.Transactions[2].Inputs[0].PrevOut.Hash);
            Assert.Equal(fundsToSend - 200, (ulong)pblocktemplate2.Block.Transactions[2].Outputs[0].Value); // First txout should be the change to the contract, with a value of the input - 200
            Assert.Equal(100, pblocktemplate2.Block.Transactions[2].Outputs[1].Value); // Second txout should be the transfer to a new person, with a value of 100
            Assert.Equal(100, pblocktemplate2.Block.Transactions[2].Outputs[2].Value); // Third txout should be the transfer to a new person, with a value of 100

            context.mempool.Clear();

            transferTransaction = SmartContractCarrier.CallContract(1, newContractAddress, "Test2", gasPrice, gasLimit);
            BlockTemplate pblocktemplate3 = await AddTransactionToMemPoolAndBuildBlockAsync(context, transferTransaction, context.txFirst[2].GetHash(), fundsToSend, gasBudget);
            Assert.Equal(3, pblocktemplate3.Block.Transactions.Count); // 1 coinbase, 1 contract call, 1 condensingtx with send
            Assert.True(pblocktemplate3.Block.Transactions[0].Outputs[1].Value > 0); // gas refund
            Assert.Equal(2, pblocktemplate3.Block.Transactions[2].Inputs.Count); // There are 2 inputs to the condensing transaction: the previous callcontract transaction and the unspent from above
            var hashOfPrevCondensingTx = pblocktemplate2.Block.Transactions[2].GetHash();
            var hashOfContractCallTx3 = pblocktemplate3.Block.Transactions[1].GetHash();
            Assert.Equal(hashOfPrevCondensingTx, pblocktemplate3.Block.Transactions[2].Inputs[1].PrevOut.Hash);
            Assert.Equal(hashOfContractCallTx3, pblocktemplate3.Block.Transactions[2].Inputs[0].PrevOut.Hash);
            Assert.Equal(fundsToSend * 2 - 400, (ulong)pblocktemplate3.Block.Transactions[2].Outputs[0].Value); // First txout should be the change to the contract, with a value of the value given twice, - 400 (100 for each transfer)
            Assert.Equal(100, pblocktemplate3.Block.Transactions[2].Outputs[1].Value); // Second txout should be the transfer to a new person, with a value of 100
            Assert.Equal(100, pblocktemplate3.Block.Transactions[2].Outputs[2].Value); // Third txout should be the transfer to a new person, with a value of 100
        }

        /// <summary>
        /// Tests that contracts manage their UTXOs correctly when not sending funds or receiving funds.
        /// TODO: Add consensusvalidator calls
        /// </summary>
        [Fact]
        public async Task SmartContracts_NoTransfers_Async()
        {
            var context = new TestContext();
            await context.InitializeAsync();

            ulong gasPrice = 1;
            Gas gasLimit = (Gas)1000000;
            var gasBudget = gasPrice * gasLimit;

            SmartContractCarrier contractTransaction = SmartContractCarrier.CreateContract(1, GetFileDllHelper.GetAssemblyBytesFromFile("SmartContracts/TransferTest.cs"), gasPrice, gasLimit);
            Transaction tx = AddTransactionToMempool(context, contractTransaction, context.txFirst[0].GetHash(), 0, gasBudget);
            BlockTemplate pblocktemplate = await BuildBlockAsync(context);
            uint160 newContractAddress = tx.GetNewContractAddress();
            Assert.NotNull(context.stateRoot.GetCode(newContractAddress));
            Assert.True(pblocktemplate.Block.Transactions[0].Outputs[1].Value > 0); // gas refund

            context.mempool.Clear();

            ulong fundsToSend = 5000000000L - gasBudget;
            SmartContractCarrier transferTransaction = SmartContractCarrier.CallContract(1, newContractAddress, "Test2", gasPrice, gasLimit);
            BlockTemplate pblocktemplate2 = await AddTransactionToMemPoolAndBuildBlockAsync(context, transferTransaction, context.txFirst[1].GetHash(), fundsToSend, gasBudget);
            Assert.Equal(3, pblocktemplate2.Block.Transactions.Count);
            Assert.True(pblocktemplate2.Block.Transactions[0].Outputs[1].Value > 0); // gas refund
            Assert.Single(pblocktemplate2.Block.Transactions[2].Inputs); // There is 1 input to the condensing transaction: the previous callcontract transaction
            var hashOfContractCallTx = pblocktemplate2.Block.Transactions[1].GetHash();
            Assert.Equal(hashOfContractCallTx, pblocktemplate2.Block.Transactions[2].Inputs[0].PrevOut.Hash);
            Assert.Equal(fundsToSend - 200, (ulong)pblocktemplate2.Block.Transactions[2].Outputs[0].Value); // First txout should be the change to the contract, with a value of the input - 200
            Assert.Equal(100, pblocktemplate2.Block.Transactions[2].Outputs[1].Value); // Second txout should be the transfer to a new person, with a value of 100
            Assert.Equal(100, pblocktemplate2.Block.Transactions[2].Outputs[2].Value); // Third txout should be the transfer to a new person, with a value of 100

            context.mempool.Clear();

            transferTransaction = SmartContractCarrier.CallContract(1, newContractAddress, "DoNothing", gasPrice, gasLimit);
            BlockTemplate pblocktemplate3 = await AddTransactionToMemPoolAndBuildBlockAsync(context, transferTransaction, context.txFirst[2].GetHash(), 0, gasBudget);
            Assert.Equal(2, pblocktemplate3.Block.Transactions.Count); // In this case we are sending 0, and doing no transfers, so we don't need a condensing transaction
        }

        /// <summary>
        /// Should deploy 2 contracts, and then send funds from one to the other and end up with correct balances for all.
        /// </summary>
        [Fact]
        public async Task SmartContracts_TransferToP2PKH_Async()
        {
            TestContext context = new TestContext();
            await context.InitializeAsync();

            ulong gasPrice = 1;
            // This uses a lot of gas
            Gas gasLimit = (Gas)1000000;
            var gasBudget = gasPrice * gasLimit;

            SmartContractCarrier contractTransaction = SmartContractCarrier.CreateContract(1, GetFileDllHelper.GetAssemblyBytesFromFile("SmartContracts/TransferTest.cs"), gasPrice, gasLimit);
            Transaction tx = AddTransactionToMempool(context, contractTransaction, context.txFirst[0].GetHash(), 0, gasBudget);
            BlockTemplate pblocktemplate = await BuildBlockAsync(context);
            uint160 newContractAddress = tx.GetNewContractAddress();
            Assert.NotNull(context.stateRoot.GetCode(newContractAddress));

            context.mempool.Clear();

            ulong fundsToSend = 1000;

            SmartContractCarrier transferTransaction = SmartContractCarrier.CallContract(1, newContractAddress, "P2KTest", gasPrice, gasLimit);
            pblocktemplate = await AddTransactionToMemPoolAndBuildBlockAsync(context, transferTransaction, context.txFirst[1].GetHash(), fundsToSend, gasBudget);
            Assert.Equal(3, pblocktemplate.Block.Transactions.Count);
            Assert.Single(pblocktemplate.Block.Transactions[2].Inputs);
            Assert.Equal(pblocktemplate.Block.Transactions[1].GetHash(), pblocktemplate.Block.Transactions[2].Inputs[0].PrevOut.Hash); // Input should be from the call that was just made.
            Assert.Equal(900, pblocktemplate.Block.Transactions[2].Outputs[0].Value); // First txout should be the change back to the contract, with a value of 900
            Assert.Equal(100, pblocktemplate.Block.Transactions[2].Outputs[1].Value); // First txout should be the transfer to the second contract, with a value of 100
        }

        /// <summary>
        /// Should deploy 2 contracts, and then send funds from one to the other and end up with correct balances for all.
        /// </summary>
        [Fact]
        public async Task SmartContracts_TransferBetweenContracts_Async()
        {
            TestContext context = new TestContext();
            await context.InitializeAsync();

            ulong gasPrice = 1;
            // This uses a lot of gas
            Gas gasLimit = (Gas)1000000;
            var gasBudget = gasPrice * gasLimit;

            SmartContractCarrier contractTransaction = SmartContractCarrier.CreateContract(1, GetFileDllHelper.GetAssemblyBytesFromFile("SmartContracts/InterContract1.cs"), gasPrice, gasLimit);
            Transaction tx = AddTransactionToMempool(context, contractTransaction, context.txFirst[0].GetHash(), 0, gasBudget);
            BlockTemplate pblocktemplate = await BuildBlockAsync(context);
            uint160 newContractAddress = tx.GetNewContractAddress();
            Assert.NotNull(context.stateRoot.GetCode(newContractAddress));

            context.mempool.Clear();

            SmartContractCarrier contractTransaction2 = SmartContractCarrier.CreateContract(1, GetFileDllHelper.GetAssemblyBytesFromFile("SmartContracts/InterContract2.cs"), gasPrice, gasLimit);
            tx = AddTransactionToMempool(context, contractTransaction2, context.txFirst[1].GetHash(), 0, gasBudget);
            pblocktemplate = await BuildBlockAsync(context);
            uint160 newContractAddress2 = tx.GetNewContractAddress();
            Assert.NotNull(context.stateRoot.GetCode(newContractAddress2));

            context.mempool.Clear();

            ulong fundsToSend = 1000;
            string[] testMethodParameters = new string[]
            {
                string.Format("{0}#{1}", (int)SmartContractCarrierDataType.String, newContractAddress.ToAddress(context.network)),
            };

            SmartContractCarrier transferTransaction = SmartContractCarrier.CallContract(1, newContractAddress2, "ContractTransfer", gasPrice, gasLimit, testMethodParameters);
            pblocktemplate = await AddTransactionToMemPoolAndBuildBlockAsync(context, transferTransaction, context.txFirst[2].GetHash(), fundsToSend, gasBudget);
            Assert.Equal(Encoding.UTF8.GetBytes("testString"), context.stateRoot.GetStorageValue(newContractAddress, Encoding.UTF8.GetBytes("test")));
            Assert.Equal(3, pblocktemplate.Block.Transactions.Count);
            Assert.Single(pblocktemplate.Block.Transactions[2].Inputs);
            Assert.Equal(pblocktemplate.Block.Transactions[1].GetHash(), pblocktemplate.Block.Transactions[2].Inputs[0].PrevOut.Hash); // Input should be from the call that was just made.
            Assert.Equal(900, pblocktemplate.Block.Transactions[2].Outputs[0].Value); // First txout should be the change back to the contract, with a value of 900
            Assert.Equal(100, pblocktemplate.Block.Transactions[2].Outputs[1].Value); // First txout should be the transfer to the second contract, with a value of 100

            context.mempool.Clear();

            SmartContractCarrier transferTransaction2 = SmartContractCarrier.CallContract(1, newContractAddress2, "ContractTransfer", gasPrice, gasLimit, testMethodParameters);
            pblocktemplate = await AddTransactionToMemPoolAndBuildBlockAsync(context, transferTransaction2, context.txFirst[3].GetHash(), 0, gasBudget);
            Assert.Equal(3, pblocktemplate.Block.Transactions.Count);
            Assert.Equal(2, pblocktemplate.Block.Transactions[2].Inputs.Count);
            Assert.Equal(800, pblocktemplate.Block.Transactions[2].Outputs[0].Value);
            Assert.Equal(200, pblocktemplate.Block.Transactions[2].Outputs[1].Value);
        }


        [Fact]
        public async Task SmartContracts_TransferBetweenContracts_WithException_Async()
        {
            TestContext context = new TestContext();
            await context.InitializeAsync();

            ulong gasPrice = 1;
            // This uses a lot of gas
            Gas gasLimit = (Gas)1000000;
            var gasBudget = gasPrice * gasLimit;

            SmartContractCarrier contractTransaction = SmartContractCarrier.CreateContract(1, GetFileDllHelper.GetAssemblyBytesFromFile("SmartContracts/InterContract1.cs"), gasPrice, gasLimit);
            Transaction tx = AddTransactionToMempool(context, contractTransaction, context.txFirst[0].GetHash(), 0, gasBudget);
            BlockTemplate pblocktemplate = await BuildBlockAsync(context);
            uint160 newContractAddress = SmartContractCarrier.Deserialize(tx, tx.Outputs[0]).GetNewContractAddress();
            string newContractAddressString = newContractAddress.ToString();
            Assert.NotNull(context.stateRoot.GetCode(newContractAddress));

            context.mempool.Clear();

            SmartContractCarrier contractTransaction2 = SmartContractCarrier.CreateContract(1, GetFileDllHelper.GetAssemblyBytesFromFile("SmartContracts/InterContract2.cs"), gasPrice, gasLimit);
            tx = AddTransactionToMempool(context, contractTransaction2, context.txFirst[1].GetHash(), 0, gasBudget);
            pblocktemplate = await BuildBlockAsync(context);
            uint160 newContractAddress2 = SmartContractCarrier.Deserialize(tx, tx.Outputs[0]).GetNewContractAddress();
            Assert.NotNull(context.stateRoot.GetCode(newContractAddress2));

            context.mempool.Clear();

            ulong fundsToSend = 1000;
            string[] testMethodParameters = new string[]
            {
                string.Format("{0}#{1}", (int)SmartContractCarrierDataType.String, newContractAddress.ToString()),
            };
            SmartContractCarrier transferTransaction = SmartContractCarrier.CallContract(1, newContractAddress2, "ContractTransferWithFail", gasPrice, gasLimit, testMethodParameters);
            pblocktemplate = await AddTransactionToMemPoolAndBuildBlockAsync(context, transferTransaction, context.txFirst[2].GetHash(), fundsToSend, gasBudget);
            Assert.Equal(3, pblocktemplate.Block.Transactions.Count);
            Assert.Single(pblocktemplate.Block.Transactions[2].Inputs);
            Assert.Equal(pblocktemplate.Block.Transactions[1].GetHash(), pblocktemplate.Block.Transactions[2].Inputs[0].PrevOut.Hash); // Input should be from the call that was just made.
            Assert.Equal(1000, pblocktemplate.Block.Transactions[2].Outputs[0].Value); // Only txOut should be to contract
        }


        private async Task<BlockTemplate> AddTransactionToMemPoolAndBuildBlockAsync(TestContext context, SmartContractCarrier smartContractCarrier, uint256 prevOutHash, ulong value, ulong gasBudget)
        {
            AddTransactionToMempool(context, smartContractCarrier, prevOutHash, value, gasBudget);
            return await BuildBlockAsync(context);
        }

        private Transaction AddTransactionToMempool(TestContext context, SmartContractCarrier smartContractCarrier, uint256 prevOutHash, ulong value, ulong gasBudget)
        {
            var entryFee = gasBudget;
            TestMemPoolEntryHelper entry = new TestMemPoolEntryHelper();
            Transaction tx = new Transaction();
            var txIn = new TxIn(new OutPoint(prevOutHash, 0));
            txIn.ScriptSig = context.privateKey.ScriptPubKey;
            tx.AddInput(txIn);
            tx.AddOutput(new TxOut(new Money(value), new Script(smartContractCarrier.Serialize())));
            tx.Sign(context.privateKey, false);
            context.mempool.AddUnchecked(tx.GetHash(), entry.Fee(entryFee).Time(context.date.GetTime()).SpendsCoinbase(true).FromTx(tx));
            return tx;
        }

        private async Task<BlockTemplate> BuildBlockAsync(TestContext context)
        {
            BlockTemplate pblocktemplate = AssemblerForTest(context).CreateNewBlock(context.scriptPubKey);
            context.chain.SetTip(pblocktemplate.Block.Header);
            await context.consensus.ValidateAndExecuteBlockAsync(new RuleContext(new BlockValidationContext { Block = pblocktemplate.Block }, context.network.Consensus, context.consensus.Tip) { CheckPow = false, CheckMerkleRoot = false });
            return pblocktemplate;
        }
    }
}<|MERGE_RESOLUTION|>--- conflicted
+++ resolved
@@ -154,16 +154,10 @@
 
                 // Note that by default, these tests run with size accounting enabled.
                 this.network = Network.SmartContractsRegTest;
-<<<<<<< HEAD
                 this.privateKey = new Key();
                 this.scriptPubKey = PayToPubkeyHashTemplate.Instance.GenerateScriptPubKey(this.privateKey.PubKey);
 
                 this.coinbaseAddress = new uint160(this.privateKey.PubKey.Hash.ToBytes(), false);
-=======
-                var hex = Encoders.Hex.DecodeData("04678afdb0fe5548271967f1a67130b7105cd6a828e03909a67962e0ea1f61deb649f6bc3f4cef38c4f35504e51ec112de5c384df7ba0b8d578a4c702b6bf11d5f");
-                this.scriptPubKey = new Script(new[] { Op.GetPushOp(hex), OpcodeType.OP_CHECKSIG });
-                this.coinbaseAddress = new uint160(new Script(hex).Hash.ToBytes());
->>>>>>> a5b6c738
                 this.newBlock = new BlockTemplate();
 
                 this.entry = new TestMemPoolEntryHelper();
