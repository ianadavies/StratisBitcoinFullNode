﻿using System;
using NBitcoin;
using Stratis.SmartContracts.Core.ContractValidation;
using Stratis.SmartContracts.Core.Exceptions;

namespace Stratis.SmartContracts.Core.Backend
{
    /// <summary>
    /// Carries the output of a smart contract execution.
    /// </summary>
    public sealed class SmartContractExecutionResult : ISmartContractExecutionResult
    {
        /// <inheritdoc/>
        public Exception Exception { get; set; }

        /// <inheritdoc/>
        public ulong Fee { get; set; }

        /// <inheritdoc/>
        public ulong FutureRefund { get; set; }

        /// <inheritdoc/>
        public Gas GasConsumed { get; set; }

<<<<<<< HEAD
        /// <summary>
        /// A list of transactions made inside the contract call. Should only be one condensing transaction for now.
        /// </summary>
        public Transaction InternalTransaction { get; set; }
=======
        /// <inheritdoc/>
        public List<Transaction> InternalTransactions { get; set; }
>>>>>>> a5b6c738

        /// <inheritdoc/>
        public uint160 NewContractAddress { get; set; }

<<<<<<< HEAD
=======
        /// <inheritdoc/>
        public List<TxOut> Refunds { get; set; }

        /// <inheritdoc/>
        public object Return { get; set; }

        /// <inheritdoc/>
        public bool Revert
        {
            get { return this.Exception != null; }
        }

        public SmartContractExecutionResult()
        {
            this.InternalTransactions = new List<Transaction>();
            this.Refunds = new List<TxOut>();
        }

>>>>>>> a5b6c738
        /// <summary>
        /// After a contract is executed internally, we will need to merge the results.
        /// </summary>
        public void Merge(ISmartContractExecutionResult another)
        {
            throw new NotImplementedException();
<<<<<<< HEAD
=======

            //if (another.Exception == null && !another.Revert)
            //{
            //    this.FutureRefund += another.FutureRefund;
            //    this.InternalTransactions.AddRange(another.InternalTransactions);
            //}
        }

        /// <summary>
        /// Contract does not exist, so set the gas units used to a value from the price list and set
        /// a <see cref="SmartContractDoesNotExistException"/>.
        /// </summary>
        internal static ISmartContractExecutionResult ContractDoesNotExist(SmartContractCarrier carrier)
        {
            var executionResult = new SmartContractExecutionResult
            {
                Exception = new SmartContractDoesNotExistException(carrier.MethodName),
                GasConsumed = GasPriceList.ContractDoesNotExist()
            };

            return executionResult;
>>>>>>> a5b6c738
        }

        /// <summary>
        /// Contract validation failed, so set the gas units used to a value from the price list and set
        /// the validation errors in a <see cref="SmartContractValidationException"/>.
        /// </summary>
        public static SmartContractExecutionResult ValidationFailed(SmartContractCarrier carrier, SmartContractValidationResult validationResult)
        {
            var executionResult = new SmartContractExecutionResult
            {
                Exception = new SmartContractValidationException(validationResult.Errors),
                GasConsumed = GasPriceList.ContractValidationFailed()
            };

            return executionResult;
        }
    }
}<|MERGE_RESOLUTION|>--- conflicted
+++ resolved
@@ -1,4 +1,5 @@
 ﻿using System;
+using System.Collections.Generic;
 using NBitcoin;
 using Stratis.SmartContracts.Core.ContractValidation;
 using Stratis.SmartContracts.Core.Exceptions;
@@ -22,21 +23,12 @@
         /// <inheritdoc/>
         public Gas GasConsumed { get; set; }
 
-<<<<<<< HEAD
-        /// <summary>
-        /// A list of transactions made inside the contract call. Should only be one condensing transaction for now.
-        /// </summary>
+        /// <inheritdoc/>
         public Transaction InternalTransaction { get; set; }
-=======
-        /// <inheritdoc/>
-        public List<Transaction> InternalTransactions { get; set; }
->>>>>>> a5b6c738
 
         /// <inheritdoc/>
         public uint160 NewContractAddress { get; set; }
 
-<<<<<<< HEAD
-=======
         /// <inheritdoc/>
         public List<TxOut> Refunds { get; set; }
 
@@ -51,25 +43,15 @@
 
         public SmartContractExecutionResult()
         {
-            this.InternalTransactions = new List<Transaction>();
             this.Refunds = new List<TxOut>();
         }
 
->>>>>>> a5b6c738
         /// <summary>
         /// After a contract is executed internally, we will need to merge the results.
         /// </summary>
         public void Merge(ISmartContractExecutionResult another)
         {
             throw new NotImplementedException();
-<<<<<<< HEAD
-=======
-
-            //if (another.Exception == null && !another.Revert)
-            //{
-            //    this.FutureRefund += another.FutureRefund;
-            //    this.InternalTransactions.AddRange(another.InternalTransactions);
-            //}
         }
 
         /// <summary>
@@ -85,7 +67,6 @@
             };
 
             return executionResult;
->>>>>>> a5b6c738
         }
 
         /// <summary>
