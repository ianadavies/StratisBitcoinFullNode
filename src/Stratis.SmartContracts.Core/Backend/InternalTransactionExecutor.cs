--- conflicted
+++ resolved
@@ -7,21 +7,13 @@
     ///<inheritdoc/>
     public sealed class InternalTransactionExecutor : IInternalTransactionExecutor
     {
-<<<<<<< HEAD
-        private readonly IContractStateRepository stateRepository;
+        private readonly IContractStateRepository constractStateRepository;
         private readonly Network network;
 
-        public InternalTransactionExecutor(IContractStateRepository stateRepository, Network network)
-        {
-            this.stateRepository = stateRepository;
-            this.network = network;
-=======
-        private readonly IContractStateRepository constractStateRepository;
-
-        public InternalTransactionExecutor(IContractStateRepository constractStateRepository)
+        public InternalTransactionExecutor(IContractStateRepository constractStateRepository, Network network)
         {
             this.constractStateRepository = constractStateRepository;
->>>>>>> 16378a41
+            this.network = network;
         }
 
         ///<inheritdoc/>
@@ -31,30 +23,12 @@
             if (smartContractState.GetBalance() < amountToTransfer)
                 throw new InsufficientBalanceException();
 
-<<<<<<< HEAD
-            // Discern whether is a contract or ordinary address.
-            byte[] contractCode = this.stateRepository.GetCode(addressTo.ToUint160(this.network));
-
-            if (contractCode == null || contractCode.Length == 0)
-            {
-                // Is not a contract, so just record the transfer and return
-                this.stateRepository.TransferBalance(state.Message.ContractAddress.ToUint160(this.network), addressTo.ToUint160(this.network), amount);
-                return new TransferResult();
-            }
-
-            // It's a contract - instantiate the contract and execute.
-            IContractStateRepository track = this.stateRepository.StartTracking();
-            IPersistenceStrategy persistenceStrategy = new MeteredPersistenceStrategy(track, state.GasMeter);
-            IPersistentState newPersistentState = new PersistentState(track, persistenceStrategy, addressTo.ToUint160(this.network), this.network);
-            Message newMessage = new Message(addressTo, state.Message.ContractAddress, amount, (Gas)(state.Message.GasLimit - state.GasMeter.ConsumedGas));
-            ISmartContractExecutionContext newContext = new SmartContractExecutionContext(state.Block, newMessage, 0, transactionDetails.Parameters);
-=======
             //Discern whether this is a contract or an ordinary address.
-            byte[] contractCode = this.constractStateRepository.GetCode(addressTo.ToUint160());
+            byte[] contractCode = this.constractStateRepository.GetCode(addressTo.ToUint160(this.network));
             if (contractCode == null || contractCode.Length == 0)
             {
                 //If it is not a contract, just record the transfer and return.
-                this.constractStateRepository.TransferBalance(smartContractState.Message.ContractAddress.ToUint160(), addressTo.ToUint160(), amountToTransfer);
+                this.constractStateRepository.TransferBalance(smartContractState.Message.ContractAddress.ToUint160(this.network), addressTo.ToUint160(this.network), amountToTransfer);
                 return TransferResult.Empty();
             }
 
@@ -68,13 +42,12 @@
         {
             IContractStateRepository track = this.constractStateRepository.StartTracking();
             IPersistenceStrategy persistenceStrategy = new MeteredPersistenceStrategy(track, smartContractState.GasMeter);
-            IPersistentState newPersistentState = new PersistentState(track, persistenceStrategy, addressTo.ToUint160());
+            IPersistentState newPersistentState = new PersistentState(track, persistenceStrategy, addressTo.ToUint160(this.network), this.network);
 
             var newMessage = new Message(addressTo, smartContractState.Message.ContractAddress, amountToTransfer, (Gas)(smartContractState.Message.GasLimit - smartContractState.GasMeter.GasConsumed));
 
             ISmartContractExecutionContext newContext = new SmartContractExecutionContext(smartContractState.Block, newMessage, 0, contractDetails.MethodParameters);
 
->>>>>>> 16378a41
             ISmartContractVirtualMachine vm = new ReflectionVirtualMachine(newPersistentState);
 
             ISmartContractExecutionResult executionResult = vm.ExecuteMethod(
@@ -95,15 +68,10 @@
             }
 
             track.Commit();
-<<<<<<< HEAD
-            this.stateRepository.TransferBalance(state.Message.ContractAddress.ToUint160(this.network), addressTo.ToUint160(this.network), amount);
-            return new TransferResult(result.Return, null);
-=======
 
-            this.constractStateRepository.TransferBalance(smartContractState.Message.ContractAddress.ToUint160(), addressTo.ToUint160(), amountToTransfer);
+            this.constractStateRepository.TransferBalance(smartContractState.Message.ContractAddress.ToUint160(this.network), addressTo.ToUint160(this.network), amountToTransfer);
 
             return TransferResult.Transferred(executionResult.Return);
->>>>>>> 16378a41
         }
     }
 }