--- conflicted
+++ resolved
@@ -33,13 +33,8 @@
             ISmartContractGasInjector smartContractGasInjector,
             SmartContractCarrier smartContractCarrier,
             ulong height,
-<<<<<<< HEAD
-            uint160 coinbaseAddress)
-=======
-            ulong difficulty,
             uint160 coinbaseAddress,
             Network network)
->>>>>>> 48cf0a80
         {
             this.stateRepository = stateRepository;
             this.nestedStateRepository = stateRepository.StartTracking();
@@ -89,11 +84,7 @@
 
                 var executionContext = new SmartContractExecutionContext
                     (
-<<<<<<< HEAD
-                        new Block(this.height, new Address(this.coinbaseAddress.ToString())),
-=======
-                        new Block(this.height, this.coinbaseAddress.ToAddress(this.network), this.difficulty),
->>>>>>> 48cf0a80
+                        new Block(this.height, this.coinbaseAddress.ToAddress(this.network)),
                         new Message(
                             contractAddress.ToAddress(this.network),
                             this.smartContractCarrier.Sender.ToAddress(this.network),
@@ -160,11 +151,7 @@
 
                 var executionContext = new SmartContractExecutionContext
                 (
-<<<<<<< HEAD
-                    new Block(Convert.ToUInt64(this.height), new Address(this.coinbaseAddress.ToString())),
-=======
-                    new Block(Convert.ToUInt64(this.height), this.coinbaseAddress.ToAddress(this.network), Convert.ToUInt64(this.difficulty)),
->>>>>>> 48cf0a80
+                    new Block(Convert.ToUInt64(this.height), this.coinbaseAddress.ToAddress(this.network)),
                     new Message(
                         contractAddress.ToAddress(this.network),
                         this.smartContractCarrier.Sender.ToAddress(this.network),
