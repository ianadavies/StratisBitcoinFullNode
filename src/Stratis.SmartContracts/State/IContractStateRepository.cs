﻿using System.Collections.Generic;
using NBitcoin;
using Stratis.SmartContracts.State.AccountAbstractionLayer;

namespace Stratis.SmartContracts.State
{
    public interface IContractStateRepository
    {
        AccountState CreateAccount(uint160 addr);
        bool IsExist(uint160 addr);
        AccountState GetAccountState(uint160 addr);
        void Delete(uint160 addr);
        void SetCode(uint160 addr, byte[] code);
        byte[] GetCode(uint160 addr);
        byte[] GetCodeHash(uint160 addr);
        void SetStorageValue(uint160 addr, byte[] key, byte[] value);
        byte[] GetStorageValue(uint160 addr, byte[] key);
        IContractStateRepository StartTracking();
        void Flush();
        void Commit();
        void Rollback();
        void SyncToRoot(byte[] root);
        byte[] GetRoot();
        IContractStateRepository GetSnapshotTo(byte[] stateRoot);

        #region Account Abstraction Layer

<<<<<<< HEAD
        List<TransferInfo> Transfers { get; }
        SmartContractCarrier CurrentTx { get; set; }
=======
>>>>>>> df151472
        void TransferBalance(uint160 from, uint160 to, ulong value);
        ContractUnspentOutput GetUnspent(uint160 address);
        void SetUnspent(uint160 address, ContractUnspentOutput vin);
        byte[] GetUnspentHash(uint160 address);
<<<<<<< HEAD
        ulong GetCurrentBalance(uint160 address);
=======
        IList<TransferInfo> GetTransfers();

>>>>>>> df151472
        #endregion
    }
}<|MERGE_RESOLUTION|>--- conflicted
+++ resolved
@@ -24,22 +24,13 @@
         IContractStateRepository GetSnapshotTo(byte[] stateRoot);
 
         #region Account Abstraction Layer
-
-<<<<<<< HEAD
         List<TransferInfo> Transfers { get; }
         SmartContractCarrier CurrentTx { get; set; }
-=======
->>>>>>> df151472
         void TransferBalance(uint160 from, uint160 to, ulong value);
         ContractUnspentOutput GetUnspent(uint160 address);
         void SetUnspent(uint160 address, ContractUnspentOutput vin);
         byte[] GetUnspentHash(uint160 address);
-<<<<<<< HEAD
         ulong GetCurrentBalance(uint160 address);
-=======
-        IList<TransferInfo> GetTransfers();
-
->>>>>>> df151472
         #endregion
     }
 }