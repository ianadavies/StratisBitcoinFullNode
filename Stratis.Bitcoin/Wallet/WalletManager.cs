﻿using System;
using System.Collections.Generic;
using System.IO;
using System.Linq;
using System.Threading;
using System.Threading.Tasks;
using Microsoft.Extensions.Logging;
using NBitcoin;
using NBitcoin.Protocol;
using Newtonsoft.Json;
using Stratis.Bitcoin.Configuration;
using Stratis.Bitcoin.Connection;
using Stratis.Bitcoin.MemoryPool;
using Stratis.Bitcoin.Utilities;
using Transaction = NBitcoin.Transaction;

namespace Stratis.Bitcoin.Wallet
{
    /// <summary>
    /// A manager providing operations on wallets.
    /// </summary>
    public class WalletManager : IWalletManager
    {
        public List<Wallet> Wallets { get; }

        private const int UnusedAddressesBuffer = 20;
        private const int WalletRecoveryAccountsCount = 3;
        private const int WalletCreationAccountsCount = 2;
        private const string WalletFileExtension = "wallet.json";

        private readonly CoinType coinType;
        private readonly Network network;
        private readonly IConnectionManager connectionManager;
        private readonly ConcurrentChain chain;
        private readonly NodeSettings settings;
        private readonly DataFolder dataFolder;
        private readonly IWalletFeePolicy walletFeePolicy;
        private readonly MempoolValidator mempoolValidator;
        private readonly CancellationToken cancellationToken;
        private readonly IAsyncLoopFactory asyncLoopFactory;
        private readonly ILogger logger;

        public uint256 WalletTipHash { get; set; }

        //TODO: a second lookup dictionary is proposed to lookup for spent outputs
        // every time we find a trx that credits we need to add it to this lookup
        // private Dictionary<OutPoint, TransactionData> outpointLookup;

        private Dictionary<Script, HdAddress> keysLookup;

        /// <summary>
        /// Occurs when a transaction is found.
        /// </summary>
        public event EventHandler<TransactionFoundEventArgs> TransactionFound;

<<<<<<< HEAD
        public WalletManager(ILoggerFactory loggerFactory, IConnectionManager connectionManager, Network network, ConcurrentChain chain,
            NodeSettings settings, DataFolder dataFolder, IWalletFeePolicy walletFeePolicy, MempoolValidator mempoolValidator = null) // mempool does not exist in a light wallet
=======
        public WalletManager(ILoggerFactory loggerFactory, ConnectionManager connectionManager, Network network, ConcurrentChain chain,
            NodeSettings settings, DataFolder dataFolder, IWalletFeePolicy walletFeePolicy, IAsyncLoopFactory asyncLoopFactory, FullNode.CancellationProvider cancellationProvider, MempoolValidator mempoolValidator = null) // mempool does not exist in a light wallet
>>>>>>> 4f5f0cc8
        {
            this.logger = loggerFactory.CreateLogger(this.GetType().FullName);
            this.Wallets = new List<Wallet>();

            this.connectionManager = connectionManager;
            this.network = network;
            this.coinType = (CoinType)network.Consensus.CoinType;
            this.chain = chain;
            this.settings = settings;
            this.dataFolder = dataFolder;
            this.walletFeePolicy = walletFeePolicy;
            this.mempoolValidator = mempoolValidator;
            this.asyncLoopFactory = asyncLoopFactory;
            this.cancellationToken = cancellationProvider.Cancellation.Token;

            // register events
            this.TransactionFound += this.OnTransactionFound;
        }

        public void Initialize()
        {
            // find wallets and load them in memory
            foreach (var path in this.GetWalletFilesPaths())
            {
                this.Load(this.DeserializeWallet(path));
            }

            // load data in memory for faster lookups
            this.LoadKeysLookup();

            // find the last chain block received by the wallet manager.
            this.WalletTipHash = this.LastReceivedBlockHash();

            // save the wallets file every 5 minutes to help against crashes.
            this.asyncLoopFactory.Run("wallet persist job", token => {
                this.SaveToFile();
                this.logger.LogInformation($"Wallets saved to file at {DateTime.Now}.");
                return Task.CompletedTask;
            }, this.cancellationToken, TimeSpan.FromMinutes(5), TimeSpan.FromMinutes(5));            
        }

        /// <inheritdoc />
        public Mnemonic CreateWallet(string password, string name, string passphrase = null, string mnemonicList = null)
        {
            // for now the passphrase is set to be the password by default.
            if (passphrase == null)
            {
                passphrase = password;
            }

            // generate the root seed used to generate keys from a mnemonic picked at random 
            // and a passphrase optionally provided by the user            
            Mnemonic mnemonic = string.IsNullOrEmpty(mnemonicList) ? new Mnemonic(Wordlist.English, WordCount.Twelve) : new Mnemonic(mnemonicList);
            ExtKey extendedKey = mnemonic.DeriveExtKey(passphrase);

            // create a wallet file 
            Wallet wallet = this.GenerateWalletFile(password, name, extendedKey);

            // generate multiple accounts and addresses from the get-go
            for (int i = 0; i < WalletCreationAccountsCount; i++)
            {
                HdAccount account = CreateNewAccount(wallet, password);
                this.CreateAddressesInAccount(account, UnusedAddressesBuffer);
                this.CreateAddressesInAccount(account, UnusedAddressesBuffer, true);
            }

            // update the height of the we start syncing from
            this.UpdateLastBlockSyncedHeight(wallet, this.chain.Tip);

            // save the changes to the file and add addresses to be tracked
            this.SaveToFile(wallet);
            this.Load(wallet);
            this.LoadKeysLookup();

            return mnemonic;
        }

        /// <inheritdoc />
        public Wallet LoadWallet(string password, string name)
        {
            var walletFilePath = Path.Combine(this.dataFolder.WalletPath, $"{name}.{WalletFileExtension}");

            // load the file from the local system
            Wallet wallet = this.DeserializeWallet(walletFilePath);

            this.Load(wallet);
            return wallet;
        }

        /// <inheritdoc />
        public Wallet RecoverWallet(string password, string name, string mnemonic, DateTime creationTime, string passphrase = null)
        {
            // for now the passphrase is set to be the password by default.
            if (passphrase == null)
            {
                passphrase = password;
            }

            // generate the root seed used to generate keys
            ExtKey extendedKey = (new Mnemonic(mnemonic)).DeriveExtKey(passphrase);

            // create a wallet file 
            Wallet wallet = this.GenerateWalletFile(password, name, extendedKey, creationTime);

            // generate multiple accounts and addresses from the get-go
            for (int i = 0; i < WalletRecoveryAccountsCount; i++)
            {
                HdAccount account = CreateNewAccount(wallet, password);
                this.CreateAddressesInAccount(account, UnusedAddressesBuffer);
                this.CreateAddressesInAccount(account, UnusedAddressesBuffer, true);
            }

            int blockSyncStart = this.chain.GetHeightAtTime(creationTime);
            this.UpdateLastBlockSyncedHeight(wallet, this.chain.GetBlock(blockSyncStart));

            // save the changes to the file and add addresses to be tracked
            this.SaveToFile(wallet);
            this.Load(wallet);
            this.LoadKeysLookup();

            return wallet;
        }

        /// <inheritdoc />
        public HdAccount GetUnusedAccount(string walletName, string password)
        {
            Wallet wallet = this.GetWalletByName(walletName);

            return this.GetUnusedAccount(wallet, password);
        }

        /// <inheritdoc />
        public HdAccount GetUnusedAccount(Wallet wallet, string password)
        {
            // get the accounts root for this type of coin
            var accountsRoot = wallet.AccountsRoot.Single(a => a.CoinType == this.coinType);

            // check if an unused account exists
            if (accountsRoot.Accounts.Any())
            {
                // gets an unused account
                var firstUnusedAccount = accountsRoot.GetFirstUnusedAccount();
                if (firstUnusedAccount != null)
                {
                    return firstUnusedAccount;
                }
            }

            // all accounts contain transactions, create a new one
            var newAccount = this.CreateNewAccount(wallet, password);

            // save the changes to the file
            this.SaveToFile(wallet);
            return newAccount;
        }

        /// <inheritdoc />
        public HdAccount CreateNewAccount(Wallet wallet, string password)
        {
            // get the accounts for this type of coin
            var accounts = wallet.AccountsRoot.Single(a => a.CoinType == this.coinType).Accounts.ToList();

            int newAccountIndex = 0;
            if (accounts.Any())
            {
                newAccountIndex = accounts.Max(a => a.Index) + 1;
            }

            // get the extended pub key used to generate addresses for this account
            var privateKey = Key.Parse(wallet.EncryptedSeed, password, wallet.Network);
            var seedExtKey = new ExtKey(privateKey, wallet.ChainCode);
            var accountHdPath = $"m/44'/{(int)this.coinType}'/{newAccountIndex}'";
            KeyPath keyPath = new KeyPath(accountHdPath);
            ExtKey accountExtKey = seedExtKey.Derive(keyPath);
            ExtPubKey accountExtPubKey = accountExtKey.Neuter();

            var newAccount = new HdAccount
            {
                Index = newAccountIndex,
                ExtendedPubKey = accountExtPubKey.ToString(wallet.Network),
                ExternalAddresses = new List<HdAddress>(),
                InternalAddresses = new List<HdAddress>(),
                Name = $"account {newAccountIndex}",
                HdPath = accountHdPath,
                CreationTime = DateTimeOffset.Now
            };

            accounts.Add(newAccount);
            wallet.AccountsRoot.Single(a => a.CoinType == this.coinType).Accounts = accounts;

            return newAccount;
        }

        /// <inheritdoc />
        public HdAddress GetUnusedAddress(string walletName, string accountName)
        {
            Wallet wallet = this.GetWalletByName(walletName);

            // get the account
            HdAccount account = wallet.AccountsRoot.Single(a => a.CoinType == this.coinType).GetAccountByName(accountName);

            // validate address creation
            if (account.ExternalAddresses.Any())
            {
                // check last created address contains transactions.
                var firstUnusedExternalAddress = account.GetFirstUnusedReceivingAddress();
                if (firstUnusedExternalAddress != null)
                {
                    return firstUnusedExternalAddress;
                }
            }

            // creates an address
            this.CreateAddressesInAccount(account, 1);

            // persists the address to the wallet file
            this.SaveToFile(wallet);

            // adds the address to the list of tracked addresses
            this.LoadKeysLookup();
            return account.GetFirstUnusedReceivingAddress();
        }

        /// <inheritdoc />
        public IEnumerable<HdAddress> GetHistory(string walletName)
        {
            Wallet wallet = this.GetWalletByName(walletName);

            return this.GetHistory(wallet);
        }

        /// <inheritdoc />
        public IEnumerable<HdAddress> GetHistory(Wallet wallet)
        {
            var accounts = wallet.GetAccountsByCoinType(this.coinType).ToList();

            foreach (var address in accounts.SelectMany(a => a.ExternalAddresses).Concat(accounts.SelectMany(a => a.InternalAddresses)))
            {
                if (address.Transactions.Any())
                {
                    yield return address;
                }
            }
        }

        /// <summary>
        /// Creates a number of addresses in the provided account.
        /// </summary>
        /// <param name="account">The account.</param>
        /// <param name="addressesQuantity">The number of addresses to create.</param>
        /// <param name="isChange">Whether the addresses added are change (internal) addresses or receiving (external) addresses.</param>
        /// <returns>A list of addresses in Base58.</returns>
        private List<string> CreateAddressesInAccount(HdAccount account, int addressesQuantity, bool isChange = false)
        {
            List<string> addressesCreated = new List<string>();

            var addresses = isChange ? account.InternalAddresses : account.ExternalAddresses;

            // gets the index of the last address with transactions
            int firstNewAddressIndex = 0;
            if (addresses.Any())
            {
                firstNewAddressIndex = addresses.Max(add => add.Index) + 1;
            }

            for (int i = firstNewAddressIndex; i < firstNewAddressIndex + addressesQuantity; i++)
            {
                // generate new receiving address
                var pubkey = this.GenerateAddress(account.ExtendedPubKey, i, isChange, this.network);
                BitcoinPubKeyAddress address = pubkey.GetAddress(this.network);

                // add address details
                addresses.Add(new HdAddress
                {
                    Index = i,
                    HdPath = CreateBip44Path(account.GetCoinType(), account.Index, i, isChange),
                    ScriptPubKey = address.ScriptPubKey,
                    Pubkey = pubkey.ScriptPubKey,
                    Address = address.ToString(),
                    Transactions = new List<TransactionData>()
                });

                addressesCreated.Add(address.ToString());
            }

            if (isChange)
            {
                account.InternalAddresses = addresses;
            }
            else
            {
                account.ExternalAddresses = addresses;
            }

            return addressesCreated;
        }

        /// <inheritdoc />
        public Wallet GetWallet(string walletName)
        {
            Wallet wallet = this.GetWalletByName(walletName);
            return wallet;
        }

        /// <inheritdoc />
        public IEnumerable<HdAccount> GetAccounts(string walletName)
        {
            Wallet wallet = this.GetWalletByName(walletName);

            return wallet.GetAccountsByCoinType(this.coinType);
        }

        public int LastBlockHeight()
        {
            if (!this.Wallets.Any())
            {
                return this.chain.Tip.Height;
            }

            return this.Wallets.Min(w => w.AccountsRoot.Single(a => a.CoinType == this.coinType).LastBlockSyncedHeight) ?? 0;
        }

        /// <summary>
        /// Gets the hash of the oldest block received by the wallets.
        /// </summary>
        /// <returns></returns>
        public uint256 LastReceivedBlockHash()
        {
            if (!this.Wallets.Any())
            {
                return this.chain.Tip.HashBlock;
            }

            var lastBlockSyncedHash =  this.Wallets.Select(w => w.AccountsRoot.Single(a => a.CoinType == this.coinType)).OrderBy(o => o.LastBlockSyncedHeight).FirstOrDefault()?.LastBlockSyncedHash;
            Guard.Assert(lastBlockSyncedHash != null);
            return lastBlockSyncedHash;
        }

        /// <inheritdoc />
        public List<UnspentInfo> GetSpendableTransactions(int confirmations = 0)
        {
            var outs = new List<UnspentInfo>();
            var accounts = this.Wallets.SelectMany(wallet => wallet.AccountsRoot.Single(a => a.CoinType == this.coinType).Accounts);

            var currentHeight = this.chain.Tip.Height;

            // this will take all the spendable coins 
            // and keep the reference to the HDAddress
            // so later the private key can be calculated 
            // for the given unspent outputs 

            foreach (var account in accounts)
            {
                foreach (var externalAddress in account.ExternalAddresses)
                {
                    var unspent = externalAddress.UnspentTransactions().Where(a => currentHeight - (a.BlockHeight ?? currentHeight) >= confirmations).ToList();
                    if (unspent.Any())
                    {
                        outs.Add(new UnspentInfo
                        {
                            Account = account,
                            Address = externalAddress,
                            Transactions = unspent
                        });
                    }

                }
                foreach (var internalAddress in account.InternalAddresses)
                {
                    var unspent = internalAddress.UnspentTransactions().Where(a => currentHeight - (a.BlockHeight ?? currentHeight) >= confirmations).ToList();
                    if (unspent.Any())
                    {
                        outs.Add(new UnspentInfo
                        {
                            Account = account,
                            Address = internalAddress,
                            Transactions = unspent
                        });
                    }
                }
            }

            return outs;
        }

        /// <inheritdoc />
        public ISecret GetKeyForAddress(string password, HdAddress address)
        {
            // TODO: can we have more then one wallet per coins?
            var walletTree = this.Wallets.First();
            // get extended private key
            var privateKey = Key.Parse(walletTree.EncryptedSeed, password, walletTree.Network);
            var seedExtKey = new ExtKey(privateKey, walletTree.ChainCode);
            ExtKey addressExtKey = seedExtKey.Derive(new KeyPath(address.HdPath));
            BitcoinExtKey addressPrivateKey = addressExtKey.GetWif(walletTree.Network);
            return addressPrivateKey;
        }

        /// <inheritdoc />
        public (string hex, uint256 transactionId, Money fee) BuildTransaction(string walletName, string accountName, string password, string destinationAddress, Money amount, FeeType feeType, int minConfirmations)
        {
            if (amount == Money.Zero)
            {
                throw new WalletException($"Cannot send transaction with 0 {this.coinType}");
            }

            // get the wallet and the account
            Wallet wallet = this.GetWalletByName(walletName);
            HdAccount account = wallet.AccountsRoot.Single(a => a.CoinType == this.coinType).GetAccountByName(accountName);

            // get script destination address
            Script destinationScript = null;
            try
            {
                destinationScript = PayToPubkeyHashTemplate.Instance.GenerateScriptPubKey(new BitcoinPubKeyAddress(destinationAddress, wallet.Network));
            }
            catch
            {
                throw new WalletException("Invalid address.");
            }

            // get a list of transactions outputs that have not been spent
            var spendableTransactions = account.GetSpendableTransactions().ToList();

            // remove whats under min confirmations
            var currentHeight = this.chain.Height;
            spendableTransactions = spendableTransactions.Where(s => currentHeight - s.BlockHeight >= minConfirmations).ToList();

            // get total spendable balance in the account.
            var balance = spendableTransactions.Sum(t => t.Amount);

            // make sure we have enough funds
            if (balance < amount)
            {
                throw new WalletException("Not enough funds.");
            }

            // calculate which addresses needs to be used as well as the fee to be charged
            var calculationResult = this.CalculateFees(spendableTransactions, amount, feeType.ToConfirmations());

            // get extended private key
            var privateKey = Key.Parse(wallet.EncryptedSeed, password, wallet.Network);
            var seedExtKey = new ExtKey(privateKey, wallet.ChainCode);

            var signingKeys = new HashSet<ISecret>();
            var coins = new List<Coin>();
            foreach (var transactionToUse in calculationResult.transactionsToUse)
            {
                var address = account.FindAddressesForTransaction(t => t.Id == transactionToUse.Id && t.Index == transactionToUse.Index && t.Amount > 0).Single();
                ExtKey addressExtKey = seedExtKey.Derive(new KeyPath(address.HdPath));
                BitcoinExtKey addressPrivateKey = addressExtKey.GetWif(wallet.Network);
                signingKeys.Add(addressPrivateKey);

                coins.Add(new Coin(transactionToUse.Id, (uint)transactionToUse.Index, transactionToUse.Amount, transactionToUse.ScriptPubKey));
            }

            // get address to send the change to
            var changeAddress = account.GetFirstUnusedChangeAddress();

            // build transaction
            var builder = new TransactionBuilder();
            Transaction tx = builder
                .AddCoins(coins)
                .AddKeys(signingKeys.ToArray())
                .Send(destinationScript, amount)
                .SetChange(changeAddress.ScriptPubKey)
                .SendFees(calculationResult.fee)
                .BuildTransaction(true);

            if (!builder.Verify(tx))
            {
                throw new WalletException("Could not build transaction, please make sure you entered the correct data.");
            }

            return (tx.ToHex(), tx.GetHash(), calculationResult.fee);
        }

        /// <summary>
        /// Calculates which outputs are to be used in the transaction, as well as the fees that will be charged.
        /// </summary>
        /// <param name="spendableTransactions">The transactions with unspent funds.</param>
        /// <param name="amount">The amount to be sent.</param>
        /// <returns>The collection of transactions to be used and the fee to be charged</returns>
        private (List<TransactionData> transactionsToUse, Money fee) CalculateFees(IEnumerable<TransactionData> spendableTransactions, Money amount, int targetConfirmations)
        {
            Money fee = 0;
            List<TransactionData> transactionsToUse = new List<TransactionData>();
            var inputCount = 0;
            foreach (var transaction in spendableTransactions)
            {
                // TODO: revisit this where th entire trx is serialized to get its correct size
                inputCount++; 
                var inputsize = 180; // estimate size of an input
                var outputsize = 34; // estimate size of an output
                var extra = 10; // some extra bytes
                fee = this.walletFeePolicy.GetMinimumFee(inputCount * inputsize + outputsize * 2 + extra, targetConfirmations);

                transactionsToUse.Add(transaction);
                if (transactionsToUse.Sum(t => t.Amount) >= amount + fee)
                {
                    break;
                }
            }

            return (transactionsToUse, fee);
        }

        /// <inheritdoc />
        public bool SendTransaction(string transactionHex)
        {
            // TODO move this to a behavior to a dedicated interface
            // parse transaction
            Transaction transaction = Transaction.Parse(transactionHex);

            // replace this we a dedicated WalletBroadcast interface
            // in a fullnode implementation this will validate with the 
            // mempool and broadcast, in a lightnode this will push to 
            // the wallet and then broadcast (we might add some basic validation
            if (this.mempoolValidator == null)
            {
                this.ProcessTransaction(transaction);
            }
            else
            {
                var state = new MempoolValidationState(false);
                if (!this.mempoolValidator.AcceptToMemoryPool(state, transaction).GetAwaiter().GetResult())
                {
                    return false;
                }
            }

            // broadcast to peers
            TxPayload payload = new TxPayload(transaction);
            foreach (var node in this.connectionManager.ConnectedNodes)
            {
                node.SendMessage(payload);
            }

            // we might want to create a behaviour that tracks how many times
            // the broadcast trasnactions was sent back to us by other peers
            return true;
        }

        /// <inheritdoc />
        public void RemoveBlocks(ChainedBlock fork)
        {
            var allAddresses = this.keysLookup.Values;
            foreach (var address in allAddresses)
            {
                var toremove = address.Transactions.Where(w => w.BlockHeight > fork.Height).ToList();
                foreach (var transactionData in toremove)
                    address.Transactions.Remove(transactionData);
            }

            this.UpdateLastBlockSyncedHeight(fork);
        }

        /// <inheritdoc />
        public void ProcessBlock(Block block, ChainedBlock chainedBlock)
        {
            this.logger.LogDebug($"block notification - height: {chainedBlock.Height}, hash: {block.Header.GetHash()}, coin: {this.coinType}");

            // if there is no wallet yet, update the wallet tip hash and do nothing else.
            if (!this.Wallets.Any())
            {
                this.WalletTipHash = chainedBlock.HashBlock;
                return;
            }

            // is this the next block
            if (chainedBlock.Header.HashPrevBlock != this.WalletTipHash)
            {
                // are we still on the main chain
                var current = this.chain.GetBlock(this.WalletTipHash);
                if (current == null)
                    throw new WalletException("Reorg");

                // the block coming in to the wallet should
                // never be ahead of the wallet, if the block is behind let it pass
                if (chainedBlock.Height > current.Height)
                    throw new WalletException("block too far in the future has arrived to the wallet");
            }

            foreach (Transaction transaction in block.Transactions)
            {
                this.ProcessTransaction(transaction, chainedBlock.Height, block);
            }
            
            // update the wallets with the last processed block height
            this.UpdateLastBlockSyncedHeight(chainedBlock);
        }

        /// <inheritdoc />
        public void ProcessTransaction(Transaction transaction, int? blockHeight = null, Block block = null)
        {
            var hash = transaction.GetHash();
            this.logger.LogDebug($"transaction received - hash: {hash}, coin: {this.coinType}");

            // check the outputs
            foreach (TxOut utxo in transaction.Outputs)
            {
                HdAddress pubKey;
                // check if the outputs contain one of our addresses
                if (this.keysLookup.TryGetValue(utxo.ScriptPubKey, out pubKey))
                {
                    this.AddTransactionToWallet(hash, transaction.Time, transaction.Outputs.IndexOf(utxo), utxo.Value, utxo.ScriptPubKey, blockHeight, block);
                }
            }

            // check the inputs - include those that have a reference to a transaction containing one of our scripts and the same index            
            foreach (TxIn input in transaction.Inputs.Where(txIn => this.keysLookup.Values.Distinct().SelectMany(v => v.Transactions).Any(trackedTx => trackedTx.Id == txIn.PrevOut.Hash && trackedTx.Index == txIn.PrevOut.N)))
            {
                TransactionData tTx = this.keysLookup.Values.Distinct().SelectMany(v => v.Transactions).Single(trackedTx => trackedTx.Id == input.PrevOut.Hash && trackedTx.Index == input.PrevOut.N);

                // find the script this input references
                var keyToSpend = this.keysLookup.First(v => v.Value.Transactions.Contains(tTx)).Key;

                // get the details of the outputs paid out. 
                IEnumerable<TxOut> paidoutto = transaction.Outputs.Where(o =>
                {
                    // if script is empty ignore it
                    if (o.IsEmpty)
                        return false;

                    var found = this.keysLookup.TryGetValue(o.ScriptPubKey, out HdAddress addr);

                    // include the keys we don't hold
                    if (!found)
                        return true;

                    // include the keys we do hold but that are for receiving 
                    // addresses (which would mean the user paid itself).
                    return !addr.IsChangeAddress();
                });

                this.AddSpendingTransactionToWallet(hash, transaction.Time, paidoutto, tTx.Id, tTx.Index, blockHeight, block);
            }
        }

        /// <summary>
        /// Adds the transaction to the wallet.
        /// </summary>
        /// <param name="transactionHash">The transaction hash.</param>
        /// <param name="time">The time.</param>
        /// <param name="index">The index.</param>
        /// <param name="amount">The amount.</param>
        /// <param name="script">The script.</param>
        /// <param name="blockHeight">Height of the block.</param>
        /// <param name="block">The block containing the transaction to add.</param>       
        private void AddTransactionToWallet(uint256 transactionHash, uint time, int? index, Money amount, Script script,
            int? blockHeight = null, Block block = null)
        {
            // get the collection of transactions to add to.
            this.keysLookup.TryGetValue(script, out HdAddress address);
            var addressTransactions = address.Transactions;

            // check if a similar UTXO exists or not (same transaction id and same index)
            // new UTXOs are added, existing ones are updated
            var foundTransaction = addressTransactions.FirstOrDefault(t => t.Id == transactionHash && t.Index == index);
            if (foundTransaction == null)
            {
                var newTransaction = new TransactionData
                {
                    Amount = amount,
                    BlockHeight = blockHeight,
                    BlockHash = block?.GetHash(),
                    Id = transactionHash,
                    CreationTime = DateTimeOffset.FromUnixTimeSeconds(block?.Header.Time ?? time),
                    Index = index,
                    ScriptPubKey = script
                };

                // add the Merkle proof to the (non-spending) transaction
                if (block != null)
                {
                    newTransaction.MerkleProof = this.CreateMerkleProof(block, transactionHash);
                }

                addressTransactions.Add(newTransaction);
            }
            else
            {
                // update the block height and block hash
                if (foundTransaction.BlockHeight == null && blockHeight != null)
                {
                    foundTransaction.BlockHeight = blockHeight;
                    foundTransaction.BlockHash = block?.GetHash();
                }

                // update the block time
                if (block != null)
                {
                    foundTransaction.CreationTime = DateTimeOffset.FromUnixTimeSeconds(block.Header.Time);
                }

                // add the Merkle proof now that the transaction is confirmed in a block
                if (foundTransaction.MerkleProof == null)
                {
                    foundTransaction.MerkleProof = this.CreateMerkleProof(block, transactionHash);
                }
            }

            // notify a transaction has been found
            this.TransactionFound?.Invoke(this, new TransactionFoundEventArgs(script, transactionHash));
        }

        /// <summary>
        /// Adds the transaction to the wallet.
        /// </summary>
        /// <param name="transactionHash">The transaction hash.</param>
        /// <param name="time">The time.</param>
        /// <param name="paidToOutputs">A list of payments made out</param>
        /// <param name="spendingTransactionId">The id of the transaction containing the output being spent, if this is a spending transaction.</param>
        /// <param name="spendingTransactionIndex">The index of the output in the transaction being referenced, if this is a spending transaction.</param>
        /// <param name="blockHeight">Height of the block.</param>
        /// <param name="block">The block containing the transaction to add.</param>
        private void AddSpendingTransactionToWallet(uint256 transactionHash, uint time, IEnumerable<TxOut> paidToOutputs,
            uint256 spendingTransactionId, int? spendingTransactionIndex, int? blockHeight = null, Block block = null)
        {
            // get the transaction being spent
            TransactionData spentTransaction = this.keysLookup.Values.Distinct().SelectMany(v => v.Transactions)
                .SingleOrDefault(t => t.Id == spendingTransactionId && t.Index == spendingTransactionIndex);
            if (spentTransaction == null)
            {
                // strange, why would it be null?
                return;
            }

            // if the details of this spending transaction are seen for the first time
            if (spentTransaction.SpendingDetails == null)
            {
                List<PaymentDetails> payments = new List<PaymentDetails>();
                foreach (var paidToOutput in paidToOutputs)
                {
                    payments.Add(new PaymentDetails
                    {
                        DestinationScriptPubKey = paidToOutput.ScriptPubKey,
                        DestinationAddress = paidToOutput.ScriptPubKey.GetDestinationAddress(this.network)?.ToString(),
                        Amount = paidToOutput.Value
                    });
                }

                SpendingDetails spendingDetails = new SpendingDetails
                {
                    TransactionId = transactionHash,
                    Payments = payments,
                    CreationTime = DateTimeOffset.FromUnixTimeSeconds(block?.Header.Time ?? time),
                    BlockHeight = blockHeight
                };

                spentTransaction.SpendingDetails = spendingDetails;
                spentTransaction.MerkleProof = null;
            }
            else // if this spending transaction is being comfirmed in a block
            {
                // update the block height
                if (spentTransaction.SpendingDetails.BlockHeight == null && blockHeight != null)
                {
                    spentTransaction.SpendingDetails.BlockHeight = blockHeight;
                }

                // update the block time to be that of the block in which the transaction is confirmed
                if (block != null)
                {
                    spentTransaction.SpendingDetails.CreationTime = DateTimeOffset.FromUnixTimeSeconds(block.Header.Time);
                }
            }
        }

        private MerkleProof CreateMerkleProof(Block block, uint256 transactionHash)
        {
            MerkleBlock merkleBlock = new MerkleBlock(block, new[] { transactionHash });

            return new MerkleProof
            {
                MerkleRoot = block.Header.HashMerkleRoot,
                MerklePath = merkleBlock.PartialMerkleTree.Hashes
            };
        }

        private void OnTransactionFound(object sender, TransactionFoundEventArgs a)
        {
            foreach (Wallet wallet in this.Wallets)
            {
                foreach (var account in wallet.GetAccountsByCoinType(this.coinType))
                {
                    bool isChange;
                    if (account.ExternalAddresses.Any(address => address.ScriptPubKey == a.Script))
                    {
                        isChange = false;
                    }
                    else if (account.InternalAddresses.Any(address => address.ScriptPubKey == a.Script))
                    {
                        isChange = true;
                    }
                    else
                    {
                        continue;
                    }

                    // calculate how many accounts to add to keep a buffer of 20 unused addresses
                    int lastUsedAddressIndex = account.GetLastUsedAddress(isChange).Index;
                    int addressesCount = isChange ? account.InternalAddresses.Count() : account.ExternalAddresses.Count();
                    int emptyAddressesCount = addressesCount - lastUsedAddressIndex - 1;
                    int accountsToAdd = UnusedAddressesBuffer - emptyAddressesCount;
                    this.CreateAddressesInAccount(account, accountsToAdd, isChange);

                    // persists the address to the wallet file
                    this.SaveToFile(wallet);
                }
            }

            this.LoadKeysLookup();
        }

        /// <inheritdoc />
        public void DeleteWallet()
        {
            throw new NotImplementedException();
        }

        private IEnumerable<string> GetWalletFilesPaths()
        {
            // TODO look in user-chosen folder as well.
            // maybe the api can maintain a list of wallet paths it knows about
            var defaultFolderPath = this.dataFolder.WalletPath;

            // create the directory if it doesn't exist
            Directory.CreateDirectory(defaultFolderPath);
            return Directory.EnumerateFiles(defaultFolderPath, $"*.{WalletFileExtension}", SearchOption.TopDirectoryOnly);
        }

        /// <inheritdoc />
        public void SaveToFile(Wallet wallet)
        {
            var walletfile = Path.Combine(this.dataFolder.WalletPath, $"{wallet.Name}.{WalletFileExtension}");
            File.WriteAllText(walletfile, JsonConvert.SerializeObject(wallet, Formatting.Indented));
        }

        /// <inheritdoc />
        public void UpdateLastBlockSyncedHeight(ChainedBlock chainedBlock)
        {
            // update the wallets with the last processed block height
            foreach (var wallet in this.Wallets)
            {
                this.UpdateLastBlockSyncedHeight(wallet, chainedBlock);
            }

            this.WalletTipHash = chainedBlock.HashBlock;
        }

        /// <inheritdoc />
        public void UpdateLastBlockSyncedHeight(Wallet wallet, ChainedBlock chainedBlock)
        {
            // the block locator will help when the wallet 
            // needs to rewind this will be used to find the fork 
            wallet.BlockLocator = chainedBlock.GetLocator().Blocks;

            // update the wallets with the last processed block height
            foreach (var accountRoot in wallet.AccountsRoot.Where(a => a.CoinType == this.coinType))
            {
                accountRoot.LastBlockSyncedHeight = chainedBlock.Height;
                accountRoot.LastBlockSyncedHash = chainedBlock.HashBlock;
            }
        }

        /// <inheritdoc />
        public void SaveToFile()
        {
            foreach (var wallet in this.Wallets)
            {
                this.SaveToFile(wallet);
            }
        }

        /// <inheritdoc />
        public void Dispose()
        {
            // safely persist the wallets to the file system before disposing
            foreach (var wallet in this.Wallets)
            {
                this.SaveToFile(wallet);
            }
        }

        /// <summary>
        /// Generates the wallet file.
        /// </summary>
        /// <param name="password">The password used to encrypt sensitive info.</param>
        /// <param name="name">The name of the wallet.</param>
        /// <param name="extendedKey">The root key used to generate keys.</param>
        /// <param name="creationTime">The time this wallet was created.</param>
        /// <returns></returns>
        /// <exception cref="System.NotSupportedException"></exception>
        private Wallet GenerateWalletFile(string password, string name, ExtKey extendedKey, DateTimeOffset? creationTime = null)
        {
            string walletFilePath = Path.Combine(this.dataFolder.WalletPath, $"{name}.{WalletFileExtension}");

            if (File.Exists(walletFilePath))
                throw new InvalidOperationException($"Wallet already exists at {walletFilePath}");

            Wallet walletFile = new Wallet
            {
                Name = name,
                EncryptedSeed = extendedKey.PrivateKey.GetEncryptedBitcoinSecret(password, this.network).ToWif(),
                ChainCode = extendedKey.ChainCode,
                CreationTime = creationTime ?? DateTimeOffset.Now,
                Network = this.network,
                AccountsRoot = new List<AccountRoot> { new AccountRoot { Accounts = new List<HdAccount>(), CoinType = this.coinType } },
            };

            // create a folder if none exists and persist the file
            Directory.CreateDirectory(Path.GetDirectoryName(Path.GetFullPath(walletFilePath)));
            File.WriteAllText(walletFilePath, JsonConvert.SerializeObject(walletFile, Formatting.Indented));

            return walletFile;
        }

        /// <summary>
        /// Gets the wallet located at the specified path.
        /// </summary>
        /// <param name="walletFilePath">The wallet file path.</param>
        /// <returns></returns>
        /// <exception cref="System.IO.FileNotFoundException"></exception>
        private Wallet DeserializeWallet(string walletFilePath)
        {
            if (!File.Exists(walletFilePath))
                throw new FileNotFoundException($"No wallet file found at {walletFilePath}");

            // load the file from the local system
            return JsonConvert.DeserializeObject<Wallet>(File.ReadAllText(walletFilePath));
        }

        /// <summary>
        /// Loads the wallet to be used by the manager.
        /// </summary>
        /// <param name="wallet">The wallet to load.</param>
        private void Load(Wallet wallet)
        {
            if (this.Wallets.Any(w => w.Name == wallet.Name))
            {
                return;
            }

            this.Wallets.Add(wallet);
        }

        private PubKey GenerateAddress(string accountExtPubKey, int index, bool isChange, Network network)
        {
            int change = isChange ? 1 : 0;
            KeyPath keyPath = new KeyPath($"{change}/{index}");
            ExtPubKey extPubKey = ExtPubKey.Parse(accountExtPubKey).Derive(keyPath);
            return extPubKey.PubKey;
        }

        /// <summary>
        /// Creates the bip44 path.
        /// </summary>
        /// <param name="coinType">Type of the coin.</param>
        /// <param name="accountIndex">Index of the account.</param>
        /// <param name="addressIndex">Index of the address.</param>
        /// <param name="isChange">if set to <c>true</c> [is change].</param>
        /// <returns></returns>
        public static string CreateBip44Path(CoinType coinType, int accountIndex, int addressIndex, bool isChange = false)
        {
            //// populate the items according to the BIP44 path 
            //// [m/purpose'/coin_type'/account'/change/address_index]

            int change = isChange ? 1 : 0;
            return $"m/44'/{(int)coinType}'/{accountIndex}'/{change}/{addressIndex}";
        }

        /// <summary>
        /// Loads the keys and transactions we're tracking in memory for faster lookups.
        /// </summary>
        /// <returns></returns>
        private void LoadKeysLookup()
        {
            this.keysLookup = new Dictionary<Script, HdAddress>();
            foreach (var wallet in this.Wallets)
            {
                var accounts = wallet.GetAccountsByCoinType(this.coinType);
                foreach (var account in accounts)
                {
                    var addresses = account.ExternalAddresses.Concat(account.InternalAddresses);
                    foreach (var address in addresses)
                    {
                        this.keysLookup.Add(address.ScriptPubKey, address);
                        if (address.Pubkey != null)
                            this.keysLookup.Add(address.Pubkey, address);
                    }
                }
            }
        }

        /// <summary>
        /// Gets a wallet given its name.
        /// </summary>
        /// <param name="walletName">The name of the wallet to get.</param>
        /// <returns>A wallet or null if it doesn't exist</returns>
        private Wallet GetWalletByName(string walletName)
        {
            Wallet wallet = this.Wallets.SingleOrDefault(w => w.Name == walletName);
            if (wallet == null)
            {
                throw new WalletException($"No wallet with name {walletName} could be found.");
            }

            return wallet;
        }
    }

    public class TransactionDetails
    {
        public uint256 Hash { get; set; }

        public int? Index { get; set; }

        public Money Amount { get; internal set; }

    }

    public class TransactionFoundEventArgs : EventArgs
    {
        public Script Script { get; set; }

        public uint256 TransactionHash { get; set; }

        public TransactionFoundEventArgs(Script script, uint256 transactionHash)
        {
            this.Script = script;
            this.TransactionHash = transactionHash;
        }
    }

    public class UnspentInfo
    {
        public HdAccount Account { get; set; }

        public HdAddress Address { get; set; }

        public List<TransactionData> Transactions { get; set; }
    }

}<|MERGE_RESOLUTION|>--- conflicted
+++ resolved
@@ -53,13 +53,8 @@
         /// </summary>
         public event EventHandler<TransactionFoundEventArgs> TransactionFound;
 
-<<<<<<< HEAD
         public WalletManager(ILoggerFactory loggerFactory, IConnectionManager connectionManager, Network network, ConcurrentChain chain,
-            NodeSettings settings, DataFolder dataFolder, IWalletFeePolicy walletFeePolicy, MempoolValidator mempoolValidator = null) // mempool does not exist in a light wallet
-=======
-        public WalletManager(ILoggerFactory loggerFactory, ConnectionManager connectionManager, Network network, ConcurrentChain chain,
             NodeSettings settings, DataFolder dataFolder, IWalletFeePolicy walletFeePolicy, IAsyncLoopFactory asyncLoopFactory, FullNode.CancellationProvider cancellationProvider, MempoolValidator mempoolValidator = null) // mempool does not exist in a light wallet
->>>>>>> 4f5f0cc8
         {
             this.logger = loggerFactory.CreateLogger(this.GetType().FullName);
             this.Wallets = new List<Wallet>();
